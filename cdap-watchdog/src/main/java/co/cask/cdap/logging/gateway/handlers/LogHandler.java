--- conflicted
+++ resolved
@@ -102,12 +102,7 @@
                            @QueryParam("format") @DefaultValue("text") String format,
                            @QueryParam("suppress") List<String> suppress) {
     ProgramType type = ProgramType.valueOfCategoryName(programType);
-<<<<<<< HEAD
     RunRecordMeta runRecord = programStore.getRun(new ProgramId(namespaceId, appId, type, programId), runId);
-=======
-    RunRecordMeta runRecord = programStore.getRun(Id.Program.from(namespaceId, appId, type, programId), runId);
-    // we should check if its null
->>>>>>> 8c212535
     LoggingContext loggingContext = LoggingContextHelper.getLoggingContextWithRunId(namespaceId, appId, programId, type,
                                                                                     runId, runRecord.getSystemArgs());
 
