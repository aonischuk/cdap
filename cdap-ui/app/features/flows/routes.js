angular.module(PKG.name + '.feature.flows')
  .config(function($stateProvider, $urlRouterProvider, MYAUTH_ROLE) {
    $stateProvider
      .state('flows', {
        url: '/flows',
        abstract: true,
        parent: 'programs',
        data: {
          authorizedRoles: MYAUTH_ROLE.all,
          highlightTab: 'development'
        },
        template: '<ui-view/>'
      })

      .state('flows.detail', {
        url: '/:programId',
        data: {
          authorizedRoles: MYAUTH_ROLE.all,
          highlightTab: 'development'
        },
        ncyBreadcrumb: {
          parent: 'apps.detail.overview',
          label: 'Flows',
          skip: true
        },
        templateUrl: '/assets/features/flows/templates/detail.html',
        controller: 'FlowsDetailController'
      })

      .state('flows.detail.status', {
        url: '/status',
        data: {
          authorizedRoles: MYAUTH_ROLE.all,
          highlightTab: 'development'
        },
        ncyBreadcrumb: {
          label: '{{$state.params.programId}}'
        },
        templateUrl: '/assets/features/flows/templates/tabs/status.html',
        controller: 'FlowsDetailController'
      })

      .state('flows.detail.runs', {
        url: '/runs',
        templateUrl: '/assets/features/flows/templates/tabs/runs.html',
        controller: 'FlowsRunsController',
        ncyBreadcrumb: {
          label: 'Runs'
        }
      })
        .state('flows.detail.runs.run', {
          url: '/:runid',
          templateUrl: '/assets/features/flows/templates/tabs/runs/run-detail.html',
          controller: 'FlowsRunDetailController',
          ncyBreadcrumb: {
            label: '{{$state.params.runid}}'
          }
        })

<<<<<<< HEAD
            .state('flows.detail.runs.tabs', {
              url: '/runs/:runId',
              template: '<ui-view/>',
              abstract: true
            })
              .state('flows.detail.runs.tabs.status', {
                url: '/status',
                templateUrl: '/assets/features/flows/templates/tabs/runs/status.html',
                controller: 'FlowsDetailRunStatusController',
                ncyBreadcrumb: {
                  parent: 'apps.detail.overview',
                  label: '{{$state.params.programId}}'
                }
              })
              .state('flows.detail.runs.tabs.status.flowletsDetail', {
                url: '/:flowletId',
                templateUrl: '/assets/features/flows/templates/tabs/runs/flowlets/detail.html',
                controller: 'FlowsFlowletDetailController',
                ncyBreadcrumb: {
                  skip: true
                }
              })
              .state('flows.detail.runs.tabs.status.streamsDetail', {
                url: '/:streamId', // Doesn't work with ngStrap
                onEnter: function ($rootScope, $stateParams, $state, $modal) {
                  var scope = $rootScope.$new();
                  scope.streamId = $stateParams.streamId;
                  $modal({
                    template: '/assets/features/flows/templates/tabs/runs/streams/detail.html',
                    scope: scope
                  }).$promise.then(function () {
                    $state.go('^', $state.params);
                  });
                },
                ncyBreadcrumb: {
                  skip: true
                }
              })
              .state('flows.detail.runs.tabs.data', {
                url: '/data',
                templateUrl: '/assets/features/flows/templates/tabs/runs/data.html',
                ncyBreadcrumb: {
                  skip: true
                }
              })
              .state('flows.detail.runs.tabs.configuration', {
                url: '/configuration',
                templateUrl: '/assets/features/flows/templates/tabs/runs/configuration.html',
                ncyBreadcrumb: {
                  skip: true
                }
              })
              .state('flows.detail.runs.tabs.log', {
                url: '/logs?filter',
                reloadOnSearch: false,
                controller: 'FlowsRunLogController',
                template: '<my-log-viewer data-model="logs"></my-log-viewer>',
                ncyBreadcrumb: {
                  skip: true
                }
              })
          .state('flows.detail.schedules', {
            url: '/schedules',
            templateUrl: '/assets/features/flows/templates/tabs/schedules.html',
            ncyBreadcrumb: {
              skip: true
            }
          })
          .state('flows.detail.metadata', {
            url: '/metadata',
            templateUrl: '/assets/features/flows/templates/tabs/metadata.html',
            ncyBreadcrumb: {
              skip: true
            }
          })
          .state('flows.detail.history', {
            url: '/history',
            templateUrl: '/assets/features/flows/templates/tabs/history.html',
            ncyBreadcrumb: {
              parent: 'apps.detail.overview',
              label: '{{$state.params.programId}}'
            }
          })
          .state('flows.detail.resources', {
            url: '/resources',
            templateUrl: '/assets/features/flows/templates/tabs/resources.html',
            ncyBreadcrumb: {
              skip: true
            }
          });
=======
      .state('flows.detail.history', {
        url: '/history',
        data: {
          authorizedRoles: MYAUTH_ROLE.all,
          highlightTab: 'development'
        },
        templateUrl: '/assets/features/flows/templates/tabs/history.html',
        controller: 'FlowsRunsController',
        ncyBreadcrumb: {
          label: 'History'
        }
      })
>>>>>>> 29bc0ca0
  });<|MERGE_RESOLUTION|>--- conflicted
+++ resolved
@@ -57,98 +57,6 @@
           }
         })
 
-<<<<<<< HEAD
-            .state('flows.detail.runs.tabs', {
-              url: '/runs/:runId',
-              template: '<ui-view/>',
-              abstract: true
-            })
-              .state('flows.detail.runs.tabs.status', {
-                url: '/status',
-                templateUrl: '/assets/features/flows/templates/tabs/runs/status.html',
-                controller: 'FlowsDetailRunStatusController',
-                ncyBreadcrumb: {
-                  parent: 'apps.detail.overview',
-                  label: '{{$state.params.programId}}'
-                }
-              })
-              .state('flows.detail.runs.tabs.status.flowletsDetail', {
-                url: '/:flowletId',
-                templateUrl: '/assets/features/flows/templates/tabs/runs/flowlets/detail.html',
-                controller: 'FlowsFlowletDetailController',
-                ncyBreadcrumb: {
-                  skip: true
-                }
-              })
-              .state('flows.detail.runs.tabs.status.streamsDetail', {
-                url: '/:streamId', // Doesn't work with ngStrap
-                onEnter: function ($rootScope, $stateParams, $state, $modal) {
-                  var scope = $rootScope.$new();
-                  scope.streamId = $stateParams.streamId;
-                  $modal({
-                    template: '/assets/features/flows/templates/tabs/runs/streams/detail.html',
-                    scope: scope
-                  }).$promise.then(function () {
-                    $state.go('^', $state.params);
-                  });
-                },
-                ncyBreadcrumb: {
-                  skip: true
-                }
-              })
-              .state('flows.detail.runs.tabs.data', {
-                url: '/data',
-                templateUrl: '/assets/features/flows/templates/tabs/runs/data.html',
-                ncyBreadcrumb: {
-                  skip: true
-                }
-              })
-              .state('flows.detail.runs.tabs.configuration', {
-                url: '/configuration',
-                templateUrl: '/assets/features/flows/templates/tabs/runs/configuration.html',
-                ncyBreadcrumb: {
-                  skip: true
-                }
-              })
-              .state('flows.detail.runs.tabs.log', {
-                url: '/logs?filter',
-                reloadOnSearch: false,
-                controller: 'FlowsRunLogController',
-                template: '<my-log-viewer data-model="logs"></my-log-viewer>',
-                ncyBreadcrumb: {
-                  skip: true
-                }
-              })
-          .state('flows.detail.schedules', {
-            url: '/schedules',
-            templateUrl: '/assets/features/flows/templates/tabs/schedules.html',
-            ncyBreadcrumb: {
-              skip: true
-            }
-          })
-          .state('flows.detail.metadata', {
-            url: '/metadata',
-            templateUrl: '/assets/features/flows/templates/tabs/metadata.html',
-            ncyBreadcrumb: {
-              skip: true
-            }
-          })
-          .state('flows.detail.history', {
-            url: '/history',
-            templateUrl: '/assets/features/flows/templates/tabs/history.html',
-            ncyBreadcrumb: {
-              parent: 'apps.detail.overview',
-              label: '{{$state.params.programId}}'
-            }
-          })
-          .state('flows.detail.resources', {
-            url: '/resources',
-            templateUrl: '/assets/features/flows/templates/tabs/resources.html',
-            ncyBreadcrumb: {
-              skip: true
-            }
-          });
-=======
       .state('flows.detail.history', {
         url: '/history',
         data: {
@@ -161,5 +69,5 @@
           label: 'History'
         }
       })
->>>>>>> 29bc0ca0
+
   });