<!--
  Copyright © 2015 Cask Data, Inc.

  Licensed under the Apache License, Version 2.0 (the "License"); you may not
  use this file except in compliance with the License. You may obtain a copy of
  the License at

  http://www.apache.org/licenses/LICENSE-2.0

  Unless required by applicable law or agreed to in writing, software
  distributed under the License is distributed on an "AS IS" BASIS, WITHOUT
  WARRANTIES OR CONDITIONS OF ANY KIND, either express or implied. See the
  License for the specific language governing permissions and limitations under
  the License.
-->

<div class="row" ng-if="pluginCopy.name !== 'Validator'">
  <div class="col-xs-12">
<<<<<<< HEAD
    <fieldset ng-disabled="isDisabled">
      <div ng-if="PluginEditController.noconfig">
        <div class="well well-lg widget-group-container">
          <div ng-repeat="(name, value) in plugin.properties track by $index">
            <div class="form-group">
              <label ng-init="title='info';description=plugin._backendProperties[name].description"
                      class="control-label">
                <span>{{name}}</span>
                <span class="fa fa-info-circle"
                      tooltip="{{description}}"
                      tooltip-placement="right"
                      tooltip-append-to-body="true">
                </span>
                <span class="fa fa-asterisk" ng-if="plugin.properties[name].required"></span>
              </label>
              <input type="text"
                      class="form-control"
                      ng-model="plugin.properties[name]"
                      ng-disabled="plugin.pluginTemplate && plugin.lock[name]" />
=======
    <div class="modal-content-scroll" ng-class="{'padding-offset-right': isSource, 'padding-offset-left': isTransform}">
      <fieldset ng-disabled="isDisabled">
        <div ng-if="PluginEditController.noconfig">
          <div class="well well-lg widget-group-container">
            <div ng-repeat="(name, value) in pluginCopy.properties track by $index">
              <div class="form-group">
                <label ng-init="title='info';description=pluginCopy._backendProperties[name].description"
                        class="control-label">
                  <span>{{name}}</span>
                  <span class="fa fa-info-circle"
                        tooltip="{{description}}"
                        tooltip-placement="right"
                        tooltip-append-to-body="true">
                  </span>
                  <span class="fa fa-asterisk" ng-if="pluginCopy._backendProperties[name].required"></span>
                </label>
                <input type="text"
                        class="form-control"
                        ng-model="pluginCopy.properties[name]"
                        ng-disabled="pluginCopy.pluginTemplate && pluginCopy.lock[name]" />
>>>>>>> 16a765d8

            </div>
          </div>
        </div>
      </div>
    </fieldset>
  </div>
</div>

<div ng-if="isTransform && pluginCopy.name === 'Validator'">
  <div class="col-lg-12">
    <div ng-include="'/assets/features/adapters/templates/create/popovers/plugin-edit-validator-transform.html'"></div>
  </div>
</div><|MERGE_RESOLUTION|>--- conflicted
+++ resolved
@@ -16,13 +16,12 @@
 
 <div class="row" ng-if="pluginCopy.name !== 'Validator'">
   <div class="col-xs-12">
-<<<<<<< HEAD
     <fieldset ng-disabled="isDisabled">
       <div ng-if="PluginEditController.noconfig">
         <div class="well well-lg widget-group-container">
-          <div ng-repeat="(name, value) in plugin.properties track by $index">
+          <div ng-repeat="(name, value) in pluginCopy.properties track by $index">
             <div class="form-group">
-              <label ng-init="title='info';description=plugin._backendProperties[name].description"
+              <label ng-init="title='info';description=pluginCopy._backendProperties[name].description"
                       class="control-label">
                 <span>{{name}}</span>
                 <span class="fa fa-info-circle"
@@ -30,35 +29,12 @@
                       tooltip-placement="right"
                       tooltip-append-to-body="true">
                 </span>
-                <span class="fa fa-asterisk" ng-if="plugin.properties[name].required"></span>
+                <span class="fa fa-asterisk" ng-if="pluginCopy._backendProperties[name].required"></span>
               </label>
               <input type="text"
                       class="form-control"
-                      ng-model="plugin.properties[name]"
-                      ng-disabled="plugin.pluginTemplate && plugin.lock[name]" />
-=======
-    <div class="modal-content-scroll" ng-class="{'padding-offset-right': isSource, 'padding-offset-left': isTransform}">
-      <fieldset ng-disabled="isDisabled">
-        <div ng-if="PluginEditController.noconfig">
-          <div class="well well-lg widget-group-container">
-            <div ng-repeat="(name, value) in pluginCopy.properties track by $index">
-              <div class="form-group">
-                <label ng-init="title='info';description=pluginCopy._backendProperties[name].description"
-                        class="control-label">
-                  <span>{{name}}</span>
-                  <span class="fa fa-info-circle"
-                        tooltip="{{description}}"
-                        tooltip-placement="right"
-                        tooltip-append-to-body="true">
-                  </span>
-                  <span class="fa fa-asterisk" ng-if="pluginCopy._backendProperties[name].required"></span>
-                </label>
-                <input type="text"
-                        class="form-control"
-                        ng-model="pluginCopy.properties[name]"
-                        ng-disabled="pluginCopy.pluginTemplate && pluginCopy.lock[name]" />
->>>>>>> 16a765d8
-
+                      ng-model="pluginCopy.properties[name]"
+                      ng-disabled="pluginCopy.pluginTemplate && pluginCopy.lock[name]" />
             </div>
           </div>
         </div>
