<fieldset ng-disabled="disabled">
  <div class="schema-container" ng-if="fields === 'SHOW'">
    <div class="text-danger" ng-if="error">
      {{ error }}
    </div>

<<<<<<< HEAD
  <div ng-if="properties.length > 0">
    <fieldset ng-disabled="disableEdit">
      <table class="table">
        <thead>
          <th>
            <label class="control-label">Name</label>
          </th>
          <th>
            <label class="control-label">Type</label>
          </th>
          <th>
            <label class="control-label">Nullable</label>
          </th>
          <th></th>
        </thead>
        <tbody>
          <tr ng-repeat="property in properties" ng-keypress="enter($event, $index)" ng-click="emptyRowClick(property, $index)">
            <td class="name" ng-if="!property.empty">
              <input type="text" class="form-control" ng-model="property.name" placeholder="name" my-focus-watch="property.newField" />
            </td>
            <td class="type" ng-if="!property.empty">
              <div class="select-wrapper">
                <select ng-model="property.type" class="form-control col-xs-4"
                    ng-options="option as option for option in options"></select>
              </div>
            </td>
            <td class="text-center nullable" ng-if="!property.empty">
              <input type="checkbox" ng-model="property.nullable" />
            </td>
            <td class="text-center trash" ng-if="!property.empty">
              <a href="" class="btn" ng-click="removeProperty(property)">
                <span class="fa fa-fw fa-trash"> </span>
              </a>
            </td>
=======
    <div ng-if="properties.length > 0">
      <fieldset ng-disabled="disableEdit">
        <table class="table">
          <thead>
            <th>
              <label class="control-label">Name</label>
            </th>
            <th>
              <label class="control-label">Type</label>
            </th>
            <th>
              <label class="control-label">Nullable</label>
            </th>
            <th></th>
          </thead>
          <tbody>
            <tr ng-repeat="property in properties" ng-keypress="enter($event, $index)" ng-click="emptyRowClick(property, $index)">
              <td class="name" ng-if="!property.empty">
                <input type="text" class="form-control" ng-model="property.name" placeholder="name" my-focus-watch="property.newField" />
              </td>
              <td class="type" ng-if="!property.empty">
                <select ng-model="property.type" class="form-control col-xs-4"
                    ng-options="option as option for option in options"></select>
              </td>
              <td class="text-center nullable" ng-if="!property.empty">
                <input type="checkbox" ng-model="property.nullable" />
              </td>
              <td class="text-center trash" ng-if="!property.empty">
                <a href="" class="btn" ng-click="removeProperty(property)">
                  <span class="fa fa-fw fa-trash"> </span>
                </a>
              </td>
>>>>>>> a77a909d

              <td class="name" ng-if="property.empty"></td>
              <td class="type" ng-if="property.empty"></td>
              <td class="nullable" ng-if="property.empty"></td>
              <td class="trash" ng-if="property.empty"></td>
            </tr>
          </tbody>
        </table>
      </fieldset>
    </div>

  </div>

  <div class="schema-container" ng-if="fields === 'AVRO'">
    <div ng-if="plugins.format === 'avro'" class="schema-inner">
      <textarea cask-json-edit="avro['schema']" class="form-control avro"></textarea>
    </div>
  </div>

  <div class="schema-container" ng-if="fields === 'GROK'">
    <div class="schema-inner">
      <label class="control-label">Pattern</label>
      <input type="text" class="form-control" ng-model="model" />
    </div>
  </div>

  <div class="schema-container" ng-if="fields === 'NOTHING'">
    <div class="schema-inner">
      <div class="well well-lg text-center">
        <h4>No Editable Schema</h4>
      </div>
    </div>
  </div>
</fieldset><|MERGE_RESOLUTION|>--- conflicted
+++ resolved
@@ -4,42 +4,6 @@
       {{ error }}
     </div>
 
-<<<<<<< HEAD
-  <div ng-if="properties.length > 0">
-    <fieldset ng-disabled="disableEdit">
-      <table class="table">
-        <thead>
-          <th>
-            <label class="control-label">Name</label>
-          </th>
-          <th>
-            <label class="control-label">Type</label>
-          </th>
-          <th>
-            <label class="control-label">Nullable</label>
-          </th>
-          <th></th>
-        </thead>
-        <tbody>
-          <tr ng-repeat="property in properties" ng-keypress="enter($event, $index)" ng-click="emptyRowClick(property, $index)">
-            <td class="name" ng-if="!property.empty">
-              <input type="text" class="form-control" ng-model="property.name" placeholder="name" my-focus-watch="property.newField" />
-            </td>
-            <td class="type" ng-if="!property.empty">
-              <div class="select-wrapper">
-                <select ng-model="property.type" class="form-control col-xs-4"
-                    ng-options="option as option for option in options"></select>
-              </div>
-            </td>
-            <td class="text-center nullable" ng-if="!property.empty">
-              <input type="checkbox" ng-model="property.nullable" />
-            </td>
-            <td class="text-center trash" ng-if="!property.empty">
-              <a href="" class="btn" ng-click="removeProperty(property)">
-                <span class="fa fa-fw fa-trash"> </span>
-              </a>
-            </td>
-=======
     <div ng-if="properties.length > 0">
       <fieldset ng-disabled="disableEdit">
         <table class="table">
@@ -61,8 +25,10 @@
                 <input type="text" class="form-control" ng-model="property.name" placeholder="name" my-focus-watch="property.newField" />
               </td>
               <td class="type" ng-if="!property.empty">
-                <select ng-model="property.type" class="form-control col-xs-4"
-                    ng-options="option as option for option in options"></select>
+                <div class="select-wrapper">
+                  <select ng-model="property.type" class="form-control col-xs-4"
+                      ng-options="option as option for option in options"></select>
+                </div>
               </td>
               <td class="text-center nullable" ng-if="!property.empty">
                 <input type="checkbox" ng-model="property.nullable" />
@@ -72,7 +38,6 @@
                   <span class="fa fa-fw fa-trash"> </span>
                 </a>
               </td>
->>>>>>> a77a909d
 
               <td class="name" ng-if="property.empty"></td>
               <td class="type" ng-if="property.empty"></td>
@@ -83,7 +48,6 @@
         </table>
       </fieldset>
     </div>
-
   </div>
 
   <div class="schema-container" ng-if="fields === 'AVRO'">
