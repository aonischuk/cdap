<!--
  Copyright © 2016 Cask Data, Inc.

  Licensed under the Apache License, Version 2.0 (the "License"); you may not
  use this file except in compliance with the License. You may obtain a copy of
  the License at

  http://www.apache.org/licenses/LICENSE-2.0

  Unless required by applicable law or agreed to in writing, software
  distributed under the License is distributed on an "AS IS" BASIS, WITHOUT
  WARRANTIES OR CONDITIONS OF ANY KIND, either express or implied. See the
  License for the specific language governing permissions and limitations under
  the License.
-->

<div class="modal-header clearfix">
  <h3 class="modal-title pull-left">Query:</h3>
  <div class="btn-group pull-right">
    <a class="btn" ng-click="$dismiss()">
      <span class="fa fa-times"></span>
    </a>
  </div>
</div>

<div class="modal-body">
  <div class="row">
    <div class="col-xs-12">
      <textarea class="form-control query-input pull-left" ng-model="GetSchemaModalController.query"></textarea>

      <button class="btn btn-default pull-right"
              ng-click="GetSchemaModalController.fetchSchema()">
        Execute
      </button>
    </div>
  </div>

  <div class="row">
    <div class="col-xs-12">
<<<<<<< HEAD
      <table class="table schema-modal-table" ng-if="GetSchemaModalController.schema && !GetSchemaModalController.error">
        <thead>
          <th>Name</th>
          <th>Type</th>
          <th class="nullable">Null</th>
        </thead>
        <tbody>
          <tr ng-repeat="field in GetSchemaModalController.schema">
            <td>{{ field.name }}</td>
            <td>{{ field.type }}</td>
            <td class="text-center nullable">
              <input type="checkbox" ng-model="field.nullable" disabled>
            </td>
          </tr>
        </tbody>
      </table>
=======
      <my-complex-schema
        ng-model="GetSchemaModalController.schema"
        is-disabled="true"
        ng-if="GetSchemaModalController.schema && !GetSchemaModalController.error">
      </my-complex-schema>
>>>>>>> df5c5a6a

      <p class="text-danger" ng-if="GetSchemaModalController.error">
        Error: {{ GetSchemaModalController.error }}
      </p>
    </div>
  </div>
</div>

<div class="modal-footer" ng-if="GetSchemaModalController.schema">
  <button class="btn btn-blue"
          ng-disabled="!GetSchemaModalController.schema"
          ng-click="GetSchemaModalController.apply()">
    Apply
  </button>
</div><|MERGE_RESOLUTION|>--- conflicted
+++ resolved
@@ -37,30 +37,11 @@
 
   <div class="row">
     <div class="col-xs-12">
-<<<<<<< HEAD
-      <table class="table schema-modal-table" ng-if="GetSchemaModalController.schema && !GetSchemaModalController.error">
-        <thead>
-          <th>Name</th>
-          <th>Type</th>
-          <th class="nullable">Null</th>
-        </thead>
-        <tbody>
-          <tr ng-repeat="field in GetSchemaModalController.schema">
-            <td>{{ field.name }}</td>
-            <td>{{ field.type }}</td>
-            <td class="text-center nullable">
-              <input type="checkbox" ng-model="field.nullable" disabled>
-            </td>
-          </tr>
-        </tbody>
-      </table>
-=======
       <my-complex-schema
         ng-model="GetSchemaModalController.schema"
         is-disabled="true"
         ng-if="GetSchemaModalController.schema && !GetSchemaModalController.error">
       </my-complex-schema>
->>>>>>> df5c5a6a
 
       <p class="text-danger" ng-if="GetSchemaModalController.error">
         Error: {{ GetSchemaModalController.error }}
