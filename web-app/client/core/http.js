/*
 * HTTP Resource
 */

define([], function () {

	Em.debug('Loading HTTP Resource');

	var AJAX_TIMEOUT = 30000;

	var Resource = Em.Object.extend({

		// Callable methods on HTTP resource.
		get: function () {

			var path = this.findPath(arguments);
			var queryString = this.findQueryString(arguments);
			var callback = this.findCallback(arguments);
			path = queryString ? path + '?' + queryString : path;

			$.getJSON(path, callback).fail(function (req) {
				var error = req.responseText || '';

<<<<<<< HEAD
				console.log(req.status, error);

				if (req.status !== 404) {
					if (error) {
						$('#warning').html('<div>' + error + '</div>').show();
					} else {
						$('#warning').html('<div>The server returned an error.</div>').show();
					}
=======
				if (error) {

					$('#warning').html('<div>' + error + '</div>').show();

>>>>>>> 5f1dd1ed
				}

			});

		},

		rest: function () {

			var args = [].slice.call(arguments);
			if (args[0].indexOf('/') === 0) {
				args[0] = args[0].slice(1);
			}

			args.unshift('rest');
			this.get.apply(this, args);

		},

		post: function () {

			var path = this.findPath(arguments);
			var object = this.findObject(arguments);
			var callback = this.findCallback(arguments);
			var options = {
				url: path,
				type: 'POST',
				timeout: AJAX_TIMEOUT
			};

			if (!$.isEmptyObject(object)) {
				options['data'] = JSON.stringify(object);
				options['contentType'] = 'application/json';
			}
			$.ajax(options).done(function (response, status) {

				if (response.error && response.error.fatal) {
					$('#warning').html('<div>' + response.error.fatal + '</div>').show();
				} else {
					callback(response, status);
				}

			}).fail(function (xhr, status, error) {
				callback(error, status);
			});

		},

		rpc: function () {

			var args = [].slice.call(arguments);
			if (args[0].indexOf('/') === 0) {
				args[0] = args[0].slice(1);
			}

			args.unshift('rest');
			this.post.apply(this, args);

		},

		put: function () {

			var path = this.findPath(arguments);
			var object = this.findObject(arguments);
			var callback = this.findCallback(arguments);

			var options = {
				url: path,
				type: 'PUT',
				timeout: AJAX_TIMEOUT
			};

			if (!$.isEmptyObject(object)) {
				options['data'] = JSON.stringify(object);
				options['contentType'] = 'application/json';
			}
			$.ajax(options).done(function (response, status) {

				if (response.error && response.error.fatal) {
					$('#warning').html('<div>' + response.error.fatal + '</div>').show();
				} else {
					callback(response, status);
				}

			}).fail(function (xhr, status, error) {
				callback(error, status);
			});

		},

		del: function () {

			var path = this.findPath(arguments);
			var callback = this.findCallback(arguments);
			var options = {
				url: path,
				type: 'DELETE',
				timeout: AJAX_TIMEOUT
			};
			$.ajax(options).done(function (response, status) {
				if (response.error) {
					$('#warning').html('<div>' + response.error.fatal + '</div>').show();
				} else {
					callback(response, status);
				}
			}).fail(function (xhr, status, error) {
				callback(xhr.responseText || error, status);
			});

		},

		/*
		 * Joins the arguments as a path string.
		 * e.g. HTTP.get('metrics', 1, 2, 3) => GET /metrics/1/2/3 HTTP/1.1
		 */
		findPath: function(args) {
			var path = [];
			for (var i = 0; i < args.length; i ++) {
				if (typeof args[i] === 'string' || typeof args[i] === 'number') {
					path.push(args[i]);
				}
			}
			return '/' + path.join('/');
		},

		/**
		 * Iterates over arguments to find an object that should be mapped as a query string. This is not
		 * recursive and reaches only 1 level depth of recursion.
		 * eg: HTTP.get('metrics', 1, 2, {'count': 'total', 'foo': 'bar'}) => count=total&foo=bar
		 * @param {Array} args arguments.
		 * @returns {string} query string part of url.
		 */
		findQueryString: function(args) {
			var query = {};

			args = Array.prototype.slice.call(args);
			for (var i = 0, len = args.length; i < len; i++) {
				if(Object.prototype.toString.call(args[i]) === "[object Object]") {
					$.extend(query, args[i]);
				}
			}

			return $.param(query);
		},

		/*
		 * Finds the object argument based on the last argument.
		 */
		findObject: function(args) {
			var object = args[args.length - 1];
			if (typeof object === 'function') {
				object = args[args.length - 2];
			}
			return object instanceof Object ? object : null;
		},

		/*
		 * Finds the callback argument based on the last argument.
		 */
		findCallback: function(args) {
			var callback = args[args.length - 1];
			return (typeof callback === 'function' ? callback : function () {
				Em.debug('No callback provided for HTTP response.');
			});
		}

	});

	Resource.reopenClass({
		type: 'HTTP',
		kind: 'Resource'
	});

	return Resource;

});<|MERGE_RESOLUTION|>--- conflicted
+++ resolved
@@ -21,21 +21,12 @@
 			$.getJSON(path, callback).fail(function (req) {
 				var error = req.responseText || '';
 
-<<<<<<< HEAD
 				console.log(req.status, error);
 
 				if (req.status !== 404) {
 					if (error) {
 						$('#warning').html('<div>' + error + '</div>').show();
-					} else {
-						$('#warning').html('<div>The server returned an error.</div>').show();
 					}
-=======
-				if (error) {
-
-					$('#warning').html('<div>' + error + '</div>').show();
-
->>>>>>> 5f1dd1ed
 				}
 
 			});
