/*
 * Copyright © 2014 Cask Data, Inc.
 *
 * Licensed under the Apache License, Version 2.0 (the "License"); you may not
 * use this file except in compliance with the License. You may obtain a copy of
 * the License at
 *
 * http://www.apache.org/licenses/LICENSE-2.0
 *
 * Unless required by applicable law or agreed to in writing, software
 * distributed under the License is distributed on an "AS IS" BASIS, WITHOUT
 * WARRANTIES OR CONDITIONS OF ANY KIND, either express or implied. See the
 * License for the specific language governing permissions and limitations under
 * the License.
 */
package co.cask.cdap.data.stream;

<<<<<<< HEAD
import co.cask.cdap.common.conf.CConfiguration;
import co.cask.cdap.common.conf.Constants;
import co.cask.cdap.common.guice.ConfigModule;
import co.cask.cdap.common.guice.LocationRuntimeModule;
import co.cask.cdap.data.runtime.DataFabricLevelDBModule;
import co.cask.cdap.data.runtime.TransactionMetricsModule;
import co.cask.cdap.data.stream.service.NoOpStreamMetaStore;
import co.cask.cdap.data.stream.service.StreamMetaStore;
import co.cask.cdap.data2.transaction.stream.StreamAdmin;
import com.google.inject.AbstractModule;
import com.google.inject.Guice;
import com.google.inject.Injector;
import com.google.inject.util.Modules;
=======
import org.apache.twill.filesystem.LocalLocationFactory;
>>>>>>> 67fa9af4
import org.apache.twill.filesystem.LocationFactory;
import org.junit.BeforeClass;

import java.io.IOException;

/**
 *
 */
public class LocalStreamDataFileTest extends StreamDataFileTestBase {

  private static LocationFactory locationFactory;

  @BeforeClass
  public static void init() throws IOException {
<<<<<<< HEAD
    CConfiguration cConf = CConfiguration.create();
    cConf.set(Constants.CFG_LOCAL_DATA_DIR, tmpFolder.newFolder().getAbsolutePath());

    Injector injector = Guice.createInjector(
      new ConfigModule(cConf),
      new LocationRuntimeModule().getInMemoryModules(),
      new DataFabricLevelDBModule(),
      new TransactionMetricsModule(),
      Modules.override(new StreamAdminModules().getStandaloneModules())
        .with(new AbstractModule() {
          @Override
          protected void configure() {
            bind(StreamMetaStore.class).to(NoOpStreamMetaStore.class);
          }
        })
    );

    locationFactory = injector.getInstance(LocationFactory.class);
    streamAdmin = injector.getInstance(StreamAdmin.class);
=======
    locationFactory = new LocalLocationFactory(TMP_FOLDER.newFolder());
>>>>>>> 67fa9af4
  }

  @Override
  protected LocationFactory getLocationFactory() {
    return locationFactory;
  }
}<|MERGE_RESOLUTION|>--- conflicted
+++ resolved
@@ -15,23 +15,7 @@
  */
 package co.cask.cdap.data.stream;
 
-<<<<<<< HEAD
-import co.cask.cdap.common.conf.CConfiguration;
-import co.cask.cdap.common.conf.Constants;
-import co.cask.cdap.common.guice.ConfigModule;
-import co.cask.cdap.common.guice.LocationRuntimeModule;
-import co.cask.cdap.data.runtime.DataFabricLevelDBModule;
-import co.cask.cdap.data.runtime.TransactionMetricsModule;
-import co.cask.cdap.data.stream.service.NoOpStreamMetaStore;
-import co.cask.cdap.data.stream.service.StreamMetaStore;
-import co.cask.cdap.data2.transaction.stream.StreamAdmin;
-import com.google.inject.AbstractModule;
-import com.google.inject.Guice;
-import com.google.inject.Injector;
-import com.google.inject.util.Modules;
-=======
 import org.apache.twill.filesystem.LocalLocationFactory;
->>>>>>> 67fa9af4
 import org.apache.twill.filesystem.LocationFactory;
 import org.junit.BeforeClass;
 
@@ -46,29 +30,7 @@
 
   @BeforeClass
   public static void init() throws IOException {
-<<<<<<< HEAD
-    CConfiguration cConf = CConfiguration.create();
-    cConf.set(Constants.CFG_LOCAL_DATA_DIR, tmpFolder.newFolder().getAbsolutePath());
-
-    Injector injector = Guice.createInjector(
-      new ConfigModule(cConf),
-      new LocationRuntimeModule().getInMemoryModules(),
-      new DataFabricLevelDBModule(),
-      new TransactionMetricsModule(),
-      Modules.override(new StreamAdminModules().getStandaloneModules())
-        .with(new AbstractModule() {
-          @Override
-          protected void configure() {
-            bind(StreamMetaStore.class).to(NoOpStreamMetaStore.class);
-          }
-        })
-    );
-
-    locationFactory = injector.getInstance(LocationFactory.class);
-    streamAdmin = injector.getInstance(StreamAdmin.class);
-=======
     locationFactory = new LocalLocationFactory(TMP_FOLDER.newFolder());
->>>>>>> 67fa9af4
   }
 
   @Override
