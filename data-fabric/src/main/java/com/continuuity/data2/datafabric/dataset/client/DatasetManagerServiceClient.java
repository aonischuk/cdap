package com.continuuity.data2.datafabric.dataset.client;

import com.continuuity.common.conf.Constants;
import com.continuuity.common.discovery.EndpointStrategy;
import com.continuuity.common.discovery.RandomEndpointStrategy;
import com.continuuity.common.discovery.TimeLimitEndpointStrategy;
import com.continuuity.data2.datafabric.dataset.service.DatasetInstanceMeta;
import com.continuuity.data2.datafabric.dataset.type.DatasetTypeMeta;
import com.continuuity.data2.dataset2.manager.DatasetManagementException;
import com.continuuity.data2.dataset2.manager.InstanceConflictException;
import com.continuuity.data2.dataset2.manager.ModuleConflictException;
import com.continuuity.internal.data.dataset.DatasetInstanceProperties;

import com.google.common.base.Charsets;
import com.google.common.base.Joiner;
import com.google.common.base.Preconditions;
import com.google.common.base.Supplier;
import com.google.common.base.Suppliers;
import com.google.common.collect.ImmutableMap;
import com.google.common.io.ByteStreams;
import com.google.common.io.Closeables;
import com.google.common.util.concurrent.AbstractIdleService;
import com.google.gson.Gson;
import com.google.inject.Inject;
import org.apache.twill.discovery.DiscoveryServiceClient;
import org.apache.twill.filesystem.Location;
import org.jboss.netty.handler.codec.http.HttpResponseStatus;

import java.io.IOException;
import java.io.InputStream;
import java.io.OutputStream;
import java.net.HttpURLConnection;
import java.net.InetSocketAddress;
import java.net.URL;
import java.util.Map;
import java.util.concurrent.TimeUnit;
import java.util.concurrent.atomic.AtomicReference;
import javax.annotation.Nullable;

/**
 * Provides programmatic APIs to access {@link com.continuuity.data2.datafabric.dataset.service.DatasetManagerService}.
 * Just a java wrapper for accessing service's REST API.
 */
public class DatasetManagerServiceClient {
  private static final Gson GSON = new Gson();

  private final Supplier<EndpointStrategy> endpointStrategySupplier;

  @Inject
  public DatasetManagerServiceClient(final DiscoveryServiceClient discoveryClient) {
    this.endpointStrategySupplier = Suppliers.memoize(new Supplier<EndpointStrategy>() {
      @Override
      public EndpointStrategy get() {
<<<<<<< HEAD
        EndpointStrategy coreStrategy = new RandomEndpointStrategy(
          discoveryClient.discover(Constants.Service.DATASET_MANAGER));
        return new TimeLimitEndpointStrategy(coreStrategy, 1L, TimeUnit.SECONDS);
=======
        return new TimeLimitEndpointStrategy(
          new RandomEndpointStrategy(discoveryClient.discover(Constants.Service.DATASET_MANAGER)),
          1L, TimeUnit.SECONDS);
>>>>>>> 0894ce90
      }
    });
  }

  public DatasetInstanceMeta getInstance(String instanceName) throws DatasetManagementException {
    HttpResponse response = doGet("instances/" + instanceName);
    if (HttpResponseStatus.NOT_FOUND.getCode() == response.responseCode) {
      return null;
    }
    if (HttpResponseStatus.OK.getCode() != response.responseCode) {
      throw new DatasetManagementException(String.format("Cannot retrieve dataset instance %s info, details: %s",
                                                         instanceName, getDetails(response)));
    }

    return GSON.fromJson(new String(response.responseBody, Charsets.UTF_8), DatasetInstanceMeta.class);
  }

  public DatasetTypeMeta getType(String typeName) throws DatasetManagementException {
    HttpResponse response = doGet("types/" + typeName);
    if (HttpResponseStatus.NOT_FOUND.getCode() == response.responseCode) {
      return null;
    }
    if (HttpResponseStatus.OK.getCode() != response.responseCode) {
      throw new DatasetManagementException(String.format("Cannot retrieve dataset type %s info, details: %s",
                                                         typeName, getDetails(response)));
    }
    return GSON.fromJson(new String(response.responseBody, Charsets.UTF_8), DatasetTypeMeta.class);
  }

  public void addInstance(String datasetInstanceName, String datasetType, DatasetInstanceProperties props)
    throws DatasetManagementException {

    HttpResponse response = doPost("instances/" + datasetInstanceName, GSON.toJson(props), ImmutableMap.of("type-name", datasetType));
    if (HttpResponseStatus.CONFLICT.getCode() == response.responseCode) {
      throw new InstanceConflictException(String.format("Failed to add instance %s due to conflict, details: %s",
                                                        datasetInstanceName, getDetails(response)));
    }
    if (HttpResponseStatus.OK.getCode() != response.responseCode) {
      throw new DatasetManagementException(String.format("Failed to add instance %s, details: %s",
                                                         datasetInstanceName, getDetails(response)));
    }
  }

  public void deleteInstance(String datasetInstanceName) throws DatasetManagementException {
    HttpResponse response = doDelete("instances/" + datasetInstanceName);
    if (HttpResponseStatus.CONFLICT.getCode() == response.responseCode) {
      throw new InstanceConflictException(String.format("Failed to delete instance %s due to conflict, details: %s",
                                                        datasetInstanceName, getDetails(response)));
    }
    if (HttpResponseStatus.OK.getCode() != response.responseCode) {
      throw new DatasetManagementException(String.format("Failed to delete instance %s, details: %s",
                                                         datasetInstanceName, getDetails(response)));
    }
  }

  public void addModule(String moduleName, String className, Location jarLocation)
    throws DatasetManagementException {

    InputStream is;
    try {
      is = jarLocation.getInputStream();
    } catch (IOException e) {
      throw new DatasetManagementException(String.format("Failed to read jar of module %s at %s",
                                                         moduleName, jarLocation));
    }
    HttpResponse response;
    try {
      response = doRequest("modules/" + moduleName,
                       "POST",
                       ImmutableMap.of("class-name", className),
                       null, is);
    } finally {
      Closeables.closeQuietly(is);
    }

    if (HttpResponseStatus.CONFLICT.getCode() == response.responseCode) {
      throw new ModuleConflictException(String.format("Failed to add module %s due to conflict, details: %s",
                                                      moduleName, getDetails(response)));
    }
    if (HttpResponseStatus.OK.getCode() != response.responseCode) {
      throw new DatasetManagementException(String.format("Failed to add module %s, details: %s",
                                                      moduleName, getDetails(response)));
    }
  }


  public void deleteModule(String moduleName) throws DatasetManagementException {
    HttpResponse response = doDelete("modules/" + moduleName);

    if (HttpResponseStatus.CONFLICT.getCode() == response.responseCode) {
      throw new ModuleConflictException(String.format("Failed to delete module %s due to conflict, details: %s",
                                                      moduleName, getDetails(response)));
    }
    if (HttpResponseStatus.OK.getCode() != response.responseCode) {
      throw new DatasetManagementException(String.format("Failed to delete module %s, details: %s",
                                                         moduleName, getDetails(response)));
    }
  }

  public void deleteModules() throws DatasetManagementException {
    HttpResponse response = doDelete("modules");

    if (HttpResponseStatus.OK.getCode() != response.responseCode) {
      throw new DatasetManagementException(String.format("Failed to delete modules, details: %s",
                                                         getDetails(response)));
    }
  }

  public void deleteInstances() throws DatasetManagementException {
    HttpResponse response = doDelete("instances");

    if (HttpResponseStatus.OK.getCode() != response.responseCode) {
      throw new DatasetManagementException(String.format("Failed to delete instances, details: %s",
                                                         getDetails(response)));
    }
  }

  private HttpResponse doGet(String resource) throws DatasetManagementException {
    return doRequest(resource, "GET", null, null, null);
  }

  private HttpResponse doPost(String resource, String body, Map<String, String> headers)
    throws DatasetManagementException {

    return doRequest(resource, "POST", headers, body, null);
  }

  private HttpResponse doDelete(String resource) throws DatasetManagementException {
    return doRequest(resource, "DELETE", null, null, null);
  }

  private DatasetManagerServiceClient.HttpResponse doRequest(String resource, String requestMethod,
                                                             @Nullable Map<String, String> headers,
                                                             @Nullable String body,
                                                             @Nullable InputStream bodySrc)
    throws DatasetManagementException {

    Preconditions.checkArgument(!(body != null && bodySrc != null), "only one of body and bodySrc can be used as body");

    String resolvedUrl = resolve(resource);
    try {
      URL url = new URL(resolvedUrl);
      HttpURLConnection conn = (HttpURLConnection) url.openConnection();
      conn.setRequestMethod(requestMethod);

      if (headers != null) {
        for (Map.Entry<String, String> header : headers.entrySet()) {
          conn.setRequestProperty(header.getKey(), header.getValue());
        }
      }

      conn.setDoInput(true);

      if (body != null || bodySrc != null) {
        conn.setDoOutput(true);
      }

      conn.connect();
      try {
        if (body != null || bodySrc != null) {
          OutputStream os = conn.getOutputStream();
          try {
            if (body != null) {
              os.write(body.getBytes(Charsets.UTF_8));
            } else {
              ByteStreams.copy(bodySrc, os);
            }
          } finally {
            os.close();
          }
        }
        byte[] responseBody = null;
        if (HttpURLConnection.HTTP_OK == conn.getResponseCode() && conn.getDoInput()) {
          InputStream is = conn.getInputStream();
          try {
            responseBody = ByteStreams.toByteArray(is);
          } finally {
            is.close();
          }
        }
        return new HttpResponse(conn.getResponseCode(), conn.getResponseMessage(), responseBody);

      } finally {
        conn.disconnect();
      }
    } catch (IOException e) {
      throw new DatasetManagementException(
        String.format("Error during talking to Dataset Service at %s while doing %s with headers %s and body %s",
                      resolvedUrl, requestMethod,
                      headers == null ? "null" : Joiner.on(",").withKeyValueSeparator("=").join(headers),
                      body == null ? bodySrc : body), e);
    }
  }

  private String getDetails(HttpResponse response) throws DatasetManagementException {
    return String.format("Response code: %s, message:'%s', body: '%s'",
                         response.responseCode, response.responseMessage,
                         response.responseBody == null ? "null" : new String(response.responseBody, Charsets.UTF_8));

  }

  private String resolve(String resource) {
<<<<<<< HEAD
    EndpointStrategy endpointStrategy = endpointStrategySupplier.get();
    InetSocketAddress addr = endpointStrategy.pick().getSocketAddress();
=======
    InetSocketAddress addr = this.endpointStrategySupplier.get().pick().getSocketAddress();
>>>>>>> 0894ce90
    return String.format("http://%s:%s%s/data/%s", addr.getHostName(), addr.getPort(),
                         Constants.Gateway.GATEWAY_VERSION, resource);
  }

  private final class HttpResponse {
    private int responseCode;
    private String responseMessage;
    private byte[] responseBody;

    private HttpResponse(int responseCode, String responseMessage, byte[] responseBody) {
      this.responseCode = responseCode;
      this.responseMessage = responseMessage;
      this.responseBody = responseBody;
    }
  }
}<|MERGE_RESOLUTION|>--- conflicted
+++ resolved
@@ -51,15 +51,9 @@
     this.endpointStrategySupplier = Suppliers.memoize(new Supplier<EndpointStrategy>() {
       @Override
       public EndpointStrategy get() {
-<<<<<<< HEAD
-        EndpointStrategy coreStrategy = new RandomEndpointStrategy(
-          discoveryClient.discover(Constants.Service.DATASET_MANAGER));
-        return new TimeLimitEndpointStrategy(coreStrategy, 1L, TimeUnit.SECONDS);
-=======
         return new TimeLimitEndpointStrategy(
           new RandomEndpointStrategy(discoveryClient.discover(Constants.Service.DATASET_MANAGER)),
           1L, TimeUnit.SECONDS);
->>>>>>> 0894ce90
       }
     });
   }
@@ -262,12 +256,7 @@
   }
 
   private String resolve(String resource) {
-<<<<<<< HEAD
-    EndpointStrategy endpointStrategy = endpointStrategySupplier.get();
-    InetSocketAddress addr = endpointStrategy.pick().getSocketAddress();
-=======
     InetSocketAddress addr = this.endpointStrategySupplier.get().pick().getSocketAddress();
->>>>>>> 0894ce90
     return String.format("http://%s:%s%s/data/%s", addr.getHostName(), addr.getPort(),
                          Constants.Gateway.GATEWAY_VERSION, resource);
   }
