--- conflicted
+++ resolved
@@ -47,11 +47,7 @@
     // Add class from lib here to be made available for use in the ETL Worker.
     // TODO : Remove this when plugins management is available.
     initTable(Lists.<Class>newArrayList(IdentityTransform.class,
-<<<<<<< HEAD
                                         TwitterStreamSource.class,
-                                        NoOpSink.class,
-=======
->>>>>>> 227ac838
                                         TestSource.class,
                                         StructuredRecordToGenericRecordTransform.class,
                                         ScriptFilterTransform.class,
