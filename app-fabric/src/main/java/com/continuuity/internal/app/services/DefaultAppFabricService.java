/*
* Copyright 2012-2013 Continuuity,Inc. All Rights Reserved.
*/

package com.continuuity.internal.app.services;

import com.continuuity.api.ApplicationSpecification;
import com.continuuity.api.annotation.ProcessInput;
import com.continuuity.api.batch.MapReduceSpecification;
import com.continuuity.api.data.OperationException;
import com.continuuity.api.flow.FlowSpecification;
import com.continuuity.api.flow.FlowletDefinition;
import com.continuuity.api.flow.flowlet.AbstractFlowlet;
import com.continuuity.api.flow.flowlet.OutputEmitter;
import com.continuuity.api.flow.flowlet.StreamEvent;
import com.continuuity.api.procedure.ProcedureSpecification;
import com.continuuity.api.schedule.Schedule;
import com.continuuity.api.workflow.WorkflowSpecification;
import com.continuuity.app.Id;
import com.continuuity.app.authorization.AuthorizationFactory;
import com.continuuity.app.deploy.Manager;
import com.continuuity.app.deploy.ManagerFactory;
import com.continuuity.app.program.Program;
import com.continuuity.app.program.RunRecord;
import com.continuuity.app.program.Type;
import com.continuuity.app.queue.QueueSpecification;
import com.continuuity.app.queue.QueueSpecificationGenerator;
import com.continuuity.app.runtime.ProgramController;
import com.continuuity.app.runtime.ProgramRuntimeService;
import com.continuuity.app.services.ActiveProgram;
import com.continuuity.app.services.AppFabricService;
import com.continuuity.app.services.AppFabricServiceException;
import com.continuuity.app.services.ArchiveId;
import com.continuuity.app.services.ArchiveInfo;
import com.continuuity.app.services.AuthToken;
import com.continuuity.app.services.DeployStatus;
import com.continuuity.app.services.DeploymentStatus;
import com.continuuity.app.services.EntityType;
import com.continuuity.app.services.ProgramDescriptor;
import com.continuuity.app.services.ProgramId;
import com.continuuity.app.services.ProgramRunRecord;
import com.continuuity.app.services.ProgramStatus;
import com.continuuity.app.services.RunIdentifier;
import com.continuuity.app.store.Store;
import com.continuuity.app.store.StoreFactory;
import com.continuuity.common.conf.CConfiguration;
import com.continuuity.common.conf.Constants;
import com.continuuity.common.discovery.RandomEndpointStrategy;
import com.continuuity.common.discovery.TimeLimitEndpointStrategy;
import com.continuuity.common.utils.StackTraceUtil;
import com.continuuity.data.DataSetAccessor;
import com.continuuity.data.metadata.MetaDataStore;
import com.continuuity.data2.transaction.queue.QueueAdmin;
import com.continuuity.internal.UserErrors;
import com.continuuity.internal.UserMessages;
import com.continuuity.internal.app.deploy.SessionInfo;
import com.continuuity.internal.app.deploy.pipeline.ApplicationWithPrograms;
import com.continuuity.internal.app.queue.SimpleQueueSpecificationGenerator;
import com.continuuity.internal.app.runtime.BasicArguments;
import com.continuuity.internal.app.runtime.SimpleProgramOptions;
import com.continuuity.internal.app.runtime.schedule.Scheduler;
import com.continuuity.internal.app.services.legacy.ConnectionDefinitionImpl;
import com.continuuity.internal.app.services.legacy.FlowDefinitionImpl;
import com.continuuity.internal.app.services.legacy.FlowStreamDefinitionImpl;
import com.continuuity.internal.app.services.legacy.FlowletDefinitionImpl;
import com.continuuity.internal.app.services.legacy.FlowletStreamDefinitionImpl;
import com.continuuity.internal.app.services.legacy.FlowletType;
import com.continuuity.internal.app.services.legacy.MetaDefinitionImpl;
import com.continuuity.internal.app.services.legacy.QueryDefinitionImpl;
import com.continuuity.internal.app.services.legacy.StreamNamerImpl;
import com.continuuity.internal.filesystem.LocationCodec;
import com.continuuity.internal.io.ReflectionSchemaGenerator;
import com.continuuity.internal.io.UnsupportedTypeException;
import com.continuuity.metadata.MetadataService;
import com.continuuity.metadata.thrift.Account;
import com.continuuity.metadata.thrift.Application;
import com.continuuity.metadata.thrift.MetadataServiceException;
import com.continuuity.weave.api.RunId;
import com.continuuity.weave.discovery.Discoverable;
import com.continuuity.weave.discovery.DiscoveryServiceClient;
import com.continuuity.weave.filesystem.Location;
import com.continuuity.weave.filesystem.LocationFactory;
import com.google.common.base.Preconditions;
import com.google.common.base.Predicate;
import com.google.common.base.Throwables;
import com.google.common.collect.ImmutableMap;
import com.google.common.collect.Lists;
import com.google.common.collect.Maps;
import com.google.common.collect.Table;
import com.google.common.io.Closeables;
import com.google.common.io.InputSupplier;
import com.google.common.io.OutputSupplier;
import com.google.common.util.concurrent.FutureCallback;
import com.google.common.util.concurrent.Futures;
import com.google.common.util.concurrent.ListenableFuture;
import com.google.common.util.concurrent.Service;
import com.google.gson.Gson;
import com.google.gson.GsonBuilder;
import com.google.inject.Inject;
import com.ning.http.client.Body;
import com.ning.http.client.BodyGenerator;
import com.ning.http.client.Response;
import com.ning.http.client.SimpleAsyncHttpClient;
import org.apache.thrift.TException;
import org.slf4j.Logger;
import org.slf4j.LoggerFactory;

import javax.annotation.Nullable;
import java.io.IOException;
import java.io.InputStream;
import java.io.InputStreamReader;
import java.io.OutputStream;
import java.io.OutputStreamWriter;
import java.io.Reader;
import java.io.Writer;
import java.nio.ByteBuffer;
import java.util.ArrayList;
import java.util.Collection;
import java.util.HashMap;
import java.util.HashSet;
import java.util.List;
import java.util.Map;
import java.util.Set;
import java.util.concurrent.Future;
import java.util.concurrent.TimeUnit;

/**
 * This is a concrete implementation of AppFabric thrift Interface.
 */
public class DefaultAppFabricService implements AppFabricService.Iface {
  /**
   * Log handler.
   */
  private static final Logger LOG = LoggerFactory.getLogger(DefaultAppFabricService.class);

  /**
   * Number of seconds for timing out a service endpoint discovery.
   */
  private static final long DISCOVERY_TIMEOUT_SECONDS = 3;

  /**
   * Maintains a mapping of transient session state. The state is stored in memory,
   * in case of failure, all the current running sessions will be terminated. As
   * per the current implementation only connection per account is allowed to upload.
   */
  private final Map<String, SessionInfo> sessions = Maps.newConcurrentMap();

  /**
   * Metadata Service instance is used to interact with the metadata store.
   */
  private final MetadataService mds;

  /**
   * Used to manage datasets. TODO: implement and use DataSetService instead
   */
  private final DataSetAccessor dataSetAccessor;
  /**
   * Configuration object passed from higher up.
   */
  private final CConfiguration configuration;

  /**
   * Factory for handling the location - can do both in either Distributed or Local mode.
   */
  private final LocationFactory locationFactory;

  /**
   * DeploymentManager responsible for running pipeline.
   */
  private final ManagerFactory managerFactory;

  /**
   * Authorization Factory used to create handler used for authroizing use of endpoints.
   */
  private final AuthorizationFactory authFactory;

  /**
   * Runtime program service for running and managing programs.
   */
  private final ProgramRuntimeService runtimeService;

  /**
   * Discovery service client to discover other services.
   */
  private final DiscoveryServiceClient discoveryServiceClient;

  /**
   * Store manages non-runtime lifecycle.
   */
  private final Store store;

  /**
   * The directory where the uploaded files would be placed.
   */
  private final String archiveDir;

  // We need it here now to be able to reset queues data
  private final QueueAdmin queueAdmin;

  /**
   * Timeout to upload to remote app fabric.
   */
  private static final long UPLOAD_TIMEOUT = TimeUnit.MILLISECONDS.convert(10, TimeUnit.MINUTES);

  /**
   * Timeout to get response from metrics system.
   */
  private static final long METRICS_SERVER_RESPONSE_TIMEOUT = TimeUnit.MILLISECONDS.convert(5, TimeUnit.MINUTES);

  private final Scheduler scheduler;
  /**
   * Constructs an new instance. Parameters are binded by Guice.
   */
  @Inject
<<<<<<< HEAD
  public DefaultAppFabricService(CConfiguration configuration, OperationExecutor opex, MetaDataStore mds,
                                 LocationFactory locationFactory, ManagerFactory managerFactory,
                                 AuthorizationFactory authFactory, StoreFactory storeFactory,
                                 ProgramRuntimeService runtimeService, DiscoveryServiceClient discoveryServiceClient,
                                 Scheduler scheduler, QueueAdmin queueAdmin) {
    this.opex = opex;
=======
  public DefaultAppFabricService(CConfiguration configuration, DataSetAccessor dataSetAccessor,
                                 MetaDataStore mds, LocationFactory locationFactory,
                                 ManagerFactory managerFactory, AuthorizationFactory authFactory,
                                 StoreFactory storeFactory, ProgramRuntimeService runtimeService,
                                 DiscoveryServiceClient discoveryServiceClient, QueueAdmin queueAdmin) {
    this.dataSetAccessor = dataSetAccessor;
>>>>>>> 045994f8
    this.locationFactory = locationFactory;
    this.configuration = configuration;
    this.managerFactory = managerFactory;
    this.authFactory = authFactory;
    this.runtimeService = runtimeService;
    this.discoveryServiceClient = discoveryServiceClient;
    this.queueAdmin = queueAdmin;
    this.store = storeFactory.create();
    this.archiveDir = configuration.get(Constants.AppFabric.OUTPUT_DIR,
                                        System.getProperty("java.io.tmpdir")) + "/archive";
    this.mds = new MetadataService(mds);
    this.scheduler = scheduler;

    // Note: This is hacky to start service like this.
    if (this.runtimeService.state() != Service.State.RUNNING) {
      this.runtimeService.startAndWait();
    }
  }

  private Type entityTypeToType(ProgramId identifier) {
    return Type.valueOf(identifier.getType().name());
  }

  private EntityType typeToEntityType(Type type) {
    return EntityType.valueOf(type.name());
  }

  /**
   * Starts a Program
   *
   * @param token
   * @param descriptor
   */
  @Override
  public synchronized RunIdentifier start(AuthToken token, ProgramDescriptor descriptor)
    throws AppFabricServiceException, TException {

    try {
      ProgramId id = descriptor.getIdentifier();
      ProgramRuntimeService.RuntimeInfo existingRuntimeInfo = findRuntimeInfo(id);
      Preconditions.checkArgument(existingRuntimeInfo == null, UserMessages.getMessage(UserErrors.ALREADY_RUNNING));
      Id.Program programId = Id.Program.from(id.getAccountId(), id.getApplicationId(), id.getFlowId());

      Program program = store.loadProgram(programId, entityTypeToType(id));

      BasicArguments userArguments = new BasicArguments();
      if (descriptor.isSetArguments()) {
        userArguments = new BasicArguments(descriptor.getArguments());
      }

      ProgramRuntimeService.RuntimeInfo runtimeInfo =
        runtimeService.run(program, new SimpleProgramOptions(id.getFlowId(),
                                                             new BasicArguments(),
                                                             userArguments));
      store.setStart(programId, runtimeInfo.getController().getRunId().getId(),
                     TimeUnit.SECONDS.convert(System.currentTimeMillis(), TimeUnit.MILLISECONDS));
      return new RunIdentifier(runtimeInfo.getController().getRunId().toString());

    } catch (Throwable throwable) {
      LOG.warn(StackTraceUtil.toStringStackTrace(throwable));
      throw new AppFabricServiceException(throwable.getMessage());
    }
  }

  /**
   * Checks the status of a Program
   *
   * @param token
   * @param id
   */
  @Override
  public synchronized ProgramStatus status(AuthToken token, ProgramId id)
    throws AppFabricServiceException, TException {

    try {
      ProgramRuntimeService.RuntimeInfo runtimeInfo = findRuntimeInfo(id);

      int version = 1;  // Note, how to get version?
      if (runtimeInfo == null) {
        return new ProgramStatus(id.getApplicationId(), id.getFlowId(), null,
                                 ProgramController.State.STOPPED.toString());
      }

      Id.Program programId = runtimeInfo.getProgramId();
      RunIdentifier runId = new RunIdentifier(runtimeInfo.getController().getRunId().getId());

      // NOTE: This was a temporary hack done to map the status to something that is
      // UI friendly. Internal states of program controller are reasonable and hence
      // no point in changing them.
      String status = controllerStateToString(runtimeInfo.getController().getState());
      return new ProgramStatus(programId.getApplicationId(), programId.getId(), runId, status);
    } catch (Throwable throwable) {
      LOG.warn(StackTraceUtil.toStringStackTrace(throwable));
      throw new AppFabricServiceException(throwable.getMessage());
    }
  }

  private String controllerStateToString(ProgramController.State state) {
    if (state == ProgramController.State.ALIVE) {
      return "RUNNING";
    }
    if (state == ProgramController.State.ERROR) {
      return "FAILED";
    }
    return state.toString();
  }

  /**
   * Stops a Program
   *
   * @param token
   * @param identifier
   */
  @Override
  public synchronized RunIdentifier stop(AuthToken token, ProgramId identifier)
    throws AppFabricServiceException, TException {
    try {
      ProgramRuntimeService.RuntimeInfo runtimeInfo = findRuntimeInfo(identifier);
      Preconditions.checkNotNull(runtimeInfo, UserMessages.getMessage(UserErrors.RUNTIME_INFO_NOT_FOUND),
              identifier.getApplicationId(), identifier.getFlowId());
      ProgramController controller = runtimeInfo.getController();
      RunId runId = controller.getRunId();
      controller.stop().get();
      store.setStop(runtimeInfo.getProgramId(), runId.getId(),
                    TimeUnit.SECONDS.convert(System.currentTimeMillis(), TimeUnit.MILLISECONDS),
                    runtimeInfo.getController().getState().toString());
      return new RunIdentifier(runId.getId());
    } catch (Throwable throwable) {
      LOG.warn(StackTraceUtil.toStringStackTrace(throwable));
      throw new AppFabricServiceException(throwable.getMessage());
    }
  }

  /**
   * Set number of instance of a flowlet.
   *
   * @param token
   * @param identifier
   * @param flowletId
   * @param instances
   */
  @Override
  public void setInstances(AuthToken token, ProgramId identifier, String flowletId, short instances)
    throws AppFabricServiceException, TException {
    // storing the info about instances count after increasing the count of running flowlets: even if it fails, we
    // can at least set instances count for this session
    try {
      ProgramRuntimeService.RuntimeInfo runtimeInfo = findRuntimeInfo(identifier);
      Preconditions.checkNotNull(runtimeInfo, UserMessages.getMessage(UserErrors.RUNTIME_INFO_NOT_FOUND),
              identifier.getApplicationId(), identifier.getFlowId());
      store.setFlowletInstances(Id.Program.from(identifier.getAccountId(), identifier.getApplicationId(),
                                                identifier.getFlowId()), flowletId, instances);
      runtimeInfo.getController().command("instances", ImmutableMap.of(flowletId, (int) instances)).get();
    } catch (Throwable throwable) {
      LOG.warn("Exception when setting instances for {}.{} to {}. {}",
               identifier.getFlowId(), flowletId, instances, throwable.getMessage(), throwable);
      throw new AppFabricServiceException(throwable.getMessage());
    }
  }

  /**
   * Get number of instance of a flowlet.
   *
   * @param token
   * @param identifier
   * @param flowletId
   */
  @Override
  public int getInstances(AuthToken token, ProgramId identifier, String flowletId)
    throws AppFabricServiceException, TException {
    try {
      ProgramRuntimeService.RuntimeInfo runtimeInfo = findRuntimeInfo(identifier);
      Preconditions.checkNotNull(runtimeInfo, UserMessages.getMessage(UserErrors.RUNTIME_INFO_NOT_FOUND),
                                 identifier.getApplicationId(), identifier.getFlowId());
      return store.getFlowletInstances(Id.Program.from(identifier.getAccountId(), identifier.getApplicationId(),
                                       identifier.getFlowId()), flowletId);
    } catch (Throwable throwable) {
      LOG.warn("Exception when getting instances for {}.{} to {}. {}",
               identifier.getFlowId(), flowletId, throwable.getMessage(), throwable);
      throw new AppFabricServiceException(throwable.getMessage());
    }
  }

  /**
   * Returns the state of flows within a given account id.
   *
   * @param accountId
   */
  @Override
  public List<ActiveProgram> getPrograms(String accountId) throws AppFabricServiceException, TException {

    try {
      Table<Type, Id.Program, List<RunRecord>> histories = store.getAllRunHistory(Id.Account.from(accountId));
      List<ActiveProgram> result = Lists.newLinkedList();
      for (Table.Cell<Type, Id.Program, List<RunRecord>> cell : histories.cellSet()) {
        Id.Program programId = cell.getColumnKey();
        for (RunRecord runRecord : cell.getValue()) {
          ActiveProgram activeProgram = new ActiveProgram(programId.getApplicationId(),
                                                 programId.getId(),
                                                 typeToEntityType(cell.getRowKey()),
                                                 runRecord.getStopTs(),
                                                 runRecord.getStartTs(),
                                                 null,        // TODO
                                                 0            // TODO
                                                 );
            result.add(activeProgram);
        }
      }
      return result;

    } catch (Throwable throwable) {
      LOG.warn(StackTraceUtil.toStringStackTrace(throwable));
      throw new AppFabricServiceException("Exception while retrieving the run history. " + throwable.getMessage());
    }
  }

  private ProgramRuntimeService.RuntimeInfo findRuntimeInfo(ProgramId identifier) {
    Type type = Type.valueOf(identifier.getType().name());
    Collection<ProgramRuntimeService.RuntimeInfo> runtimeInfos = runtimeService.list(type).values();
    Preconditions.checkNotNull(runtimeInfos, UserMessages.getMessage(UserErrors.RUNTIME_INFO_NOT_FOUND),
            identifier.getAccountId(), identifier.getFlowId());

    Id.Program programId = Id.Program.from(identifier.getAccountId(),
                                           identifier.getApplicationId(),
                                           identifier.getFlowId());

    for (ProgramRuntimeService.RuntimeInfo info : runtimeInfos) {
      if (programId.equals(info.getProgramId())) {
        return info;
      }
    }
    return null;
  }

  /**
   * Returns definition of a flow.
   *
   * @param id
   */
  @Override
  public String getSpecification(ProgramId id)
    throws AppFabricServiceException, TException {

    ApplicationSpecification appSpec = null;
    try {
      appSpec = store.getApplication(new Id.Application(new Id.Account(id.getAccountId()),
                                                        id.getApplicationId()));

      String runnableId = id.getFlowId();
      if (id.getType() == EntityType.FLOW) {
        if (appSpec.getFlows().containsKey(runnableId)) {
          FlowSpecification specification = appSpec.getFlows().get(id.getFlowId());
          return new Gson().toJson(specification);
        }
      } else if (id.getType() == EntityType.PROCEDURE) {
        if (appSpec.getProcedures().containsKey(runnableId)) {
          ProcedureSpecification specification = appSpec.getProcedures().get(id.getFlowId());
          return new Gson().toJson(specification);
        }
      } else if (id.getType() == EntityType.MAPREDUCE) {
        if (appSpec.getMapReduces().containsKey(runnableId)) {
          MapReduceSpecification specification = appSpec.getMapReduces().get(id.getFlowId());
          return new Gson().toJson(specification);
        }
      } else if (id.getType() == EntityType.WORKFLOW) {
        if (appSpec.getWorkflows().containsKey(runnableId)) {
          WorkflowSpecification specification = appSpec.getWorkflows().get(id.getFlowId());
          return new Gson().toJson(specification);
        }
      }
    } catch (OperationException e) {
      LOG.warn(StackTraceUtil.toStringStackTrace(e));
      throw  new AppFabricServiceException("Could not retrieve application spec for " +
                                             id.toString() + ", reason: " + e.getMessage());
    } catch (Throwable throwable) {
      LOG.warn(StackTraceUtil.toStringStackTrace(throwable));
      throw new AppFabricServiceException(throwable.getMessage());
    }

    return null;
  }

  private QueryDefinitionImpl getQueryDefn(final ProgramId identifier)
    throws AppFabricServiceException {
    ApplicationSpecification appSpec = null;
    try {
      appSpec = store.getApplication(new Id.Application(new Id.Account(identifier.getAccountId()),
                                                        identifier.getApplicationId()));
    } catch (OperationException e) {
      LOG.warn(StackTraceUtil.toStringStackTrace(e));
      throw  new AppFabricServiceException("Could not retrieve application spec for " +
                                           identifier.toString() + ", reason: " + e.getMessage());
    }

    ProcedureSpecification procedureSpec = appSpec.getProcedures().get(identifier.getFlowId());
    QueryDefinitionImpl queryDef = new QueryDefinitionImpl();

    // TODO: fill values (incl. list of datasets ) once they are added to ProcedureSpecification
    queryDef.setServiceName(procedureSpec.getName());
    return queryDef;
  }

  private FlowDefinitionImpl getFlowDef4Flow(ProgramId id, FlowSpecification flowSpec) {
    FlowDefinitionImpl flowDef = new FlowDefinitionImpl();
    MetaDefinitionImpl metaDefinition = new MetaDefinitionImpl();
    metaDefinition.setApp(id.getApplicationId());
    metaDefinition.setName(flowSpec.getName());
    flowDef.setMeta(metaDefinition);
    fillFlowletsAndDataSets(flowSpec, flowDef);
    fillConnectionsAndStreams(id, flowSpec, flowDef);
    return flowDef;
  }

  // we re-use the ability of existing UI to display flows as a way to display and run mapreduce jobs (for now)
  private FlowDefinitionImpl getFlowDef4MapReduce(ProgramId id, MapReduceSpecification spec)
    throws UnsupportedTypeException {
    FlowSpecification flowSpec = FlowSpecification.Builder.with()
      .setName(spec.getName())
      .setDescription(spec.getDescription())
      .withFlowlets()
      .add("Mapper", new AbstractFlowlet() {
        public void process(StreamEvent event) {}
        private OutputEmitter<String> output;
      })
      .add("Reducer", new AbstractFlowlet() {
        @ProcessInput
        public void process(String item) {}
      })
      .connect()
      .fromStream("Input").to("Mapper")
      .from("Mapper").to("Reducer")
      .build();

    for (FlowletDefinition def : flowSpec.getFlowlets().values()) {
      def.generateSchema(new ReflectionSchemaGenerator());
    }

    return getFlowDef4Flow(id, flowSpec);
  }

  private void fillConnectionsAndStreams(final ProgramId id, final FlowSpecification spec,
                                         final FlowDefinitionImpl def) {
    List<ConnectionDefinitionImpl> connections = new ArrayList<ConnectionDefinitionImpl>();
    // we gather streams across all connections, hence we need to eliminate duplicate streams hence using map
    Map<String, FlowStreamDefinitionImpl> flowStreams = new HashMap<String, FlowStreamDefinitionImpl>();

    QueueSpecificationGenerator generator =
      new SimpleQueueSpecificationGenerator(new Id.Account(id.getAccountId()));
    Table<QueueSpecificationGenerator.Node, String, Set<QueueSpecification>> queues =  generator.create(spec);

    for (Table.Cell<QueueSpecificationGenerator.Node, String, Set<QueueSpecification>> conSet : queues.cellSet()) {
      for (QueueSpecification queueSpec : conSet.getValue()) {
        String srcName = conSet.getRowKey().getName();
        String destName = conSet.getColumnKey();
        FlowletStreamDefinitionImpl from;
        if (!spec.getFlowlets().containsKey(srcName)) {
          from =  new FlowletStreamDefinitionImpl(srcName);
          flowStreams.put(srcName, new FlowStreamDefinitionImpl(srcName, null));
        } else {
          from =  new FlowletStreamDefinitionImpl(srcName, queueSpec.getQueueName().getSimpleName());
        }
        FlowletStreamDefinitionImpl to = new FlowletStreamDefinitionImpl(destName,
                                                                         queueSpec.getQueueName().getSimpleName());
        connections.add(new ConnectionDefinitionImpl(from, to));
      }
    }
    def.setConnections(connections);
    def.setFlowStreams(new ArrayList<FlowStreamDefinitionImpl>(flowStreams.values()));

    new StreamNamerImpl().name(id.getAccountId(), def);
  }

  private void fillFlowletsAndDataSets(final FlowSpecification flowSpec, final FlowDefinitionImpl flowDef) {
    Set<String> datasets = new HashSet<String>();
    List<FlowletDefinitionImpl> flowlets = new ArrayList<FlowletDefinitionImpl>();

    for (FlowletDefinition flowletSpec : flowSpec.getFlowlets().values()) {
      datasets.addAll(flowletSpec.getDatasets());

      FlowletDefinitionImpl flowletDef = new FlowletDefinitionImpl();
      flowletDef.setClassName(flowletSpec.getFlowletSpec().getClassName());
      if (flowletSpec.getInputs().isEmpty()) {
        flowletDef.setFlowletType(FlowletType.SOURCE);
      } else if (flowletSpec.getOutputs().isEmpty()) {
        flowletDef.setFlowletType(FlowletType.SINK);
      } else {
        flowletDef.setFlowletType(FlowletType.COMPUTE);
      }

      flowletDef.setInstances(flowletSpec.getInstances());
      flowletDef.setName(flowletSpec.getFlowletSpec().getName());

      flowlets.add(flowletDef);
    }

    flowDef.setFlowlets(flowlets);
    flowDef.setDatasets(datasets);
  }

  /**
   * Returns run information for a given Runnable id.
   *
   * @param id of the program.
   */
  @Override
  public List<ProgramRunRecord> getHistory(ProgramId id) throws AppFabricServiceException, TException {
    List<RunRecord> log;
    try {
      Id.Program programId = Id.Program.from(id.getAccountId(), id.getApplicationId(), id.getFlowId());
      try {
        log = store.getRunHistory(programId);
      } catch (OperationException e) {
        throw new AppFabricServiceException(String.format(UserMessages.getMessage(UserErrors.PROGRAM_NOT_FOUND),
                                                          id.toString(), e.getMessage()));
      }
      List<ProgramRunRecord> history = new ArrayList<ProgramRunRecord>();
      for (RunRecord runRecord : log) {
        history.add(new ProgramRunRecord(runRecord.getPid(), runRecord.getStartTs(),
                                      runRecord.getStopTs(), runRecord.getEndStatus())
        );
      }
      return history;
    } catch (Throwable throwable) {
      LOG.warn(StackTraceUtil.toStringStackTrace(throwable));
      throw new AppFabricServiceException(throwable.getMessage());
    }
  }

  /**
   * Returns run information for a given flow id.
   *
   * @param id
   */
  @Override
  public void stopAll(String id) throws AppFabricServiceException, TException {
    // Note: Is id application id?
    try {
      List<ListenableFuture<?>> futures = Lists.newLinkedList();
      for (Type type : Type.values()) {
        for (Map.Entry<RunId, ProgramRuntimeService.RuntimeInfo> entry : runtimeService.list(type).entrySet()) {
          ProgramRuntimeService.RuntimeInfo runtimeInfo = entry.getValue();
          if (runtimeInfo.getProgramId().getApplicationId().equals(id)) {
            futures.add(runtimeInfo.getController().stop());
          }
        }
      }
      if (!futures.isEmpty()) {
        try {
          Futures.successfulAsList(futures).get();
        } catch (Exception e) {
          LOG.warn(StackTraceUtil.toStringStackTrace(e));
          throw new AppFabricServiceException(e.getMessage());
        }
      }
    } catch (Throwable throwable) {
      LOG.warn(StackTraceUtil.toStringStackTrace(throwable));
      throw new AppFabricServiceException(throwable.getMessage());
    }
  }

  /**
   * Initializes deployment of resources from the client.
   * <p>
   *   Upon receiving a request to initialize an upload with auth-token and resource information,
   *   we create a unique identifier for the upload and also create directories needed for storing
   *   the uploading archive. At this point the upload has not yet begun. The bytes of the archive
   *   are still on the client machine. An session id is returned back to client - which will use
   *   the session id provided to upload the chunks.
   * </p>
   * <p>
   *   <i>Note:</i> As the state of upload are transient they are not being persisted on the server.
   * </p>
   *
   * @param info ArchiveInfo
   * @return ArchiveId instance containing the resource id and
   * resource version.
   */
  @Override
  public ArchiveId init(AuthToken token, ArchiveInfo info) throws AppFabricServiceException {
    LOG.debug("Init deploying application " + info.toString());
    ArchiveId identifier = new ArchiveId(info.getAccountId(), "appId", "resourceId");

    try {
      if (sessions.containsKey(info.getAccountId())) {
        throw new AppFabricServiceException("An upload is already in progress for this account.");
      }
      Location uploadDir = locationFactory.create(archiveDir + "/" + info.getAccountId());
      if (!uploadDir.exists() && !uploadDir.mkdirs()) {
        LOG.warn("Unable to create directory '{}'", uploadDir.getName());
      }
      Location archive = uploadDir.append(info.getFilename());
      SessionInfo sessionInfo = new SessionInfo(identifier, info, archive, DeployStatus.REGISTERED);
      sessions.put(info.getAccountId(), sessionInfo);
      return identifier;
    } catch (Throwable throwable) {
      LOG.warn(StackTraceUtil.toStringStackTrace(throwable));
      throw new AppFabricServiceException(throwable.getMessage());
    }
  }

  /**
   * Writes chunk of data transmitted from the client. Along with data, there is the session id also
   * being returned.
   *
   * @param resource identifier.
   * @param chunk binary data of the resource transmitted from the client.
   * @throws AppFabricServiceException
   */
  @Override
  public void chunk(AuthToken token, ArchiveId resource, ByteBuffer chunk) throws AppFabricServiceException {
    LOG.debug("Receiving chunk of application " + resource.toString());
    if (!sessions.containsKey(resource.getAccountId())) {
      throw new AppFabricServiceException("A session id has not been created for upload. Please call #init");
    }

    SessionInfo info = sessions.get(resource.getAccountId()).setStatus(DeployStatus.UPLOADING);
    try {
      OutputStream stream = info.getOutputStream();
      // Read the chunk from ByteBuffer and write it to file
      if (chunk != null) {
        byte[] buffer = new byte[chunk.remaining()];
        chunk.get(buffer);
        stream.write(buffer);
      } else {
        sessions.remove(resource.getAccountId());
        throw new AppFabricServiceException("Invalid chunk received.");
      }
    } catch (Throwable throwable) {
      LOG.warn(StackTraceUtil.toStringStackTrace(throwable));
      sessions.remove(resource.getAccountId());
      throw new AppFabricServiceException("Failed to write archive chunk.");
    }
  }

  /**
   * Finalizes the deployment of a archive. Once upload is completed, it will
   * start the pipeline responsible for verification and registration of archive resources.
   *
   * @param resource identifier to be finalized.
   */
  @Override
  public void deploy(AuthToken token, final ArchiveId resource) throws AppFabricServiceException {
    LOG.debug("Finishing deploy of application " + resource.toString());
    if (!sessions.containsKey(resource.getAccountId())) {
      throw new AppFabricServiceException("No information about archive being uploaded is available.");
    }

    final SessionInfo sessionInfo = sessions.get(resource.getAccountId());
    try {
      Id.Account id = Id.Account.from(resource.getAccountId());
      Location archiveLocation = sessionInfo.getArchiveLocation();
      sessionInfo.getOutputStream().close();
      sessionInfo.setStatus(DeployStatus.VERIFYING);
      Manager<Location, ApplicationWithPrograms> manager = managerFactory.create();
      ListenableFuture<ApplicationWithPrograms> future = manager.deploy(id, archiveLocation);
      Futures.addCallback(future, new FutureCallback<ApplicationWithPrograms>() {
        @Override
        public void onSuccess(ApplicationWithPrograms result) {
          ApplicationSpecification specification = result.getAppSpecLoc().getSpecification();
          try {
            setupSchedules(resource.getAccountId(), result.getAppSpecLoc().getApplicationId().getId(), specification);
            save(sessionInfo.setStatus(DeployStatus.DEPLOYED));
            sessions.remove(resource.getAccountId());
          } catch (IOException e) {
            LOG.warn(StackTraceUtil.toStringStackTrace(e));
            DeployStatus status = DeployStatus.FAILED;
            status.setMessage(e.getMessage());
            sessions.remove(resource.getAccountId());
          }
        }

        @Override
        public void onFailure(Throwable t) {
          LOG.warn(StackTraceUtil.toStringStackTrace(t));

          DeployStatus status = DeployStatus.FAILED;
          Throwable cause = t.getCause();

          if (cause instanceof ClassNotFoundException) {
            status.setMessage(String.format(UserMessages.getMessage(UserErrors.CLASS_NOT_FOUND), t.getMessage()));

          } else if (cause instanceof IllegalArgumentException) {
            status.setMessage(String.format(UserMessages.getMessage(UserErrors.SPECIFICATION_ERROR), t.getMessage()));
          } else {
            status.setMessage(t.getMessage());
          }

          save(sessionInfo.setStatus(status));
          sessions.remove(resource.getAccountId());
        }
      });

    } catch (Throwable e) {
      LOG.warn(StackTraceUtil.toStringStackTrace(e));

      DeployStatus status = DeployStatus.FAILED;
      status.setMessage(e.getMessage());
      save(sessionInfo.setStatus(status));

      sessions.remove(resource.getAccountId());
      throw new AppFabricServiceException(e.getMessage());

    }
  }

  /**
   * Returns status of deployment of archive.
   *
   * @param resource identifier
   * @return status of resource processing.
   * @throws AppFabricServiceException
   */
  @Override
  public DeploymentStatus dstatus(AuthToken token, ArchiveId resource) throws AppFabricServiceException {
    try {
      if (!sessions.containsKey(resource.getAccountId())) {
        SessionInfo info = retrieve(resource.getAccountId());
        DeploymentStatus status = new DeploymentStatus(info.getStatus().getCode(),
                                                       info.getStatus().getMessage());
        return status;
      } else {
        SessionInfo info = sessions.get(resource.getAccountId());
        DeploymentStatus status = new DeploymentStatus(info.getStatus().getCode(),
                                                       info.getStatus().getMessage());
        return status;
      }
    } catch (Throwable throwable) {
      LOG.warn(StackTraceUtil.toStringStackTrace(throwable));
      throw new AppFabricServiceException(throwable.getMessage());
    }
  }

  /**
   * Promotes a FAR from single node to cloud.
   *
   * @param id of the flow.
   * @return true if successful; false otherwise.
   * @throws AppFabricServiceException
   */
  @Override
  public boolean promote(AuthToken authToken, ArchiveId id, String hostname)
    throws AppFabricServiceException {

    try {
      Preconditions.checkArgument(!hostname.isEmpty(), "Empty hostname passed.");

      final Location appArchive = store.getApplicationArchiveLocation(Id.Application.from(id.getAccountId(),
                                                                                          id.getApplicationId()));
      if (appArchive == null || !appArchive.exists()) {
        throw new AppFabricServiceException("Unable to locate the application.");
      }

      String schema = "https";
      if ("localhost".equals(hostname)) {
        schema = "http";
      }

      int port = configuration.getInt(Constants.AppFabric.REST_PORT, 10007);
      String url = String.format("%s://%s:%d/app", schema, hostname, port);
      SimpleAsyncHttpClient client = new SimpleAsyncHttpClient.Builder()
        .setUrl(url)
        .setRequestTimeoutInMs((int) UPLOAD_TIMEOUT)
        .setHeader("X-Archive-Name", appArchive.getName())
        .setHeader("X-Continuuity-ApiKey", authToken.getToken())
        .build();

      try {
        Future<Response> future = client.put(new LocationBodyGenerator(appArchive));
        Response response = future.get(UPLOAD_TIMEOUT, TimeUnit.MILLISECONDS);
        if (response.getStatusCode() != 200) {
          throw new RuntimeException(response.getResponseBody());
        }
        return true;
      } finally {
        client.close();
      }
    } catch (Throwable throwable) {
      LOG.warn(StackTraceUtil.toStringStackTrace(throwable));
      throw new AppFabricServiceException(throwable.getLocalizedMessage());
    }
  }

  private static final class LocationBodyGenerator implements BodyGenerator {

    private final Location location;

    private LocationBodyGenerator(Location location) {
      this.location = location;
    }

    @Override
    public Body createBody() throws IOException {
      final InputStream input = location.getInputStream();

      return new Body() {
        @Override
        public long getContentLength() {
          try {
            return location.length();
          } catch (IOException e) {
            throw Throwables.propagate(e);
          }
        }

        @Override
        public long read(ByteBuffer buffer) throws IOException {
          // Fast path
          if (buffer.hasArray()) {
            int len = input.read(buffer.array(), buffer.arrayOffset() + buffer.position(), buffer.remaining());
            if (len > 0) {
              buffer.position(buffer.position() + len);
            }
            return len;
          }

          byte[] bytes = new byte[buffer.remaining()];
          int len = input.read(bytes);
          if (len < 0) {
            return len;
          }
          buffer.put(bytes, 0, len);
          return len;
        }

        @Override
        public void close() throws IOException {
          input.close();
        }
      };
    }
  }

  /**
   * Deletes a program specified by {@code ProgramId}.
   *
   * @param identifier of a flow.
   * @throws AppFabricServiceException when there is an issue deactivating the flow.
   */
  @Override
  public void remove(AuthToken token, ProgramId identifier) throws AppFabricServiceException {
    try {
      Preconditions.checkNotNull(identifier, "No application id provided.");


      Id.Program programId = Id.Program.from(identifier.getAccountId(),
                                             identifier.getApplicationId(),
                                             identifier.getFlowId());

      // Make sure it is not running
      Preconditions.checkState(!anyRunning(new Predicate<Id.Program>() {
        @Override
        public boolean apply(Id.Program programId) {
          return programId.equals(programId);
        }
      }, Type.values()), "Program still running for application %s, %s.",
                               programId.getApplication(), programId.getId());


      Type programType = entityTypeToType(identifier);
      for (Map.Entry<RunId, ProgramRuntimeService.RuntimeInfo> entry : runtimeService.list(programType).entrySet()) {
        Preconditions.checkState(!programId.equals(entry.getValue().getProgramId()),
                                 "Program still running: application=%s, type=%s, program=%s",
                                 programId.getApplication(), programType, programId.getId());
      }
      // Delete the program from store.
      store.remove(programId);
    } catch (Throwable throwable) {
      LOG.warn(StackTraceUtil.toStringStackTrace(throwable));
      throw new AppFabricServiceException("Fail to delete program " + throwable.getMessage());
    }
  }

  @Override
  public void removeApplication(AuthToken token, ProgramId identifier) throws AppFabricServiceException {
    try {
      Preconditions.checkNotNull(identifier, "No application id provided.");

      Id.Account accountId = Id.Account.from(identifier.getAccountId());
      final Id.Application appId = Id.Application.from(accountId, identifier.getApplicationId());

      // Check if all are stopped.
      Preconditions.checkState(!anyRunning(new Predicate<Id.Program>() {
        @Override
        public boolean apply(Id.Program programId) {
          return programId.getApplication().equals(appId);
        }
      }, Type.values()), "There are program still running for application " + appId.getId());

      Location appArchive = store.getApplicationArchiveLocation(appId);
      Preconditions.checkNotNull(appArchive, "Could not find the location of application", appId.getId());
      appArchive.delete();
      deleteMetrics(identifier.getAccountId(), identifier.getApplicationId());
      store.removeApplication(appId);
    } catch (Throwable  throwable) {
      LOG.warn(StackTraceUtil.toStringStackTrace(throwable));
      throw new AppFabricServiceException("Fail to delete program " + throwable.getMessage());
    }
  }

  /**
   * Check if any program that satisfy the given {@link Predicate} is running
   * @param predicate Get call on each running {@link Id.Program}.
   * @param types Types of program to check
   * @return true if any of the running program satisfy the predicate, false otherwise.
   */
  private boolean anyRunning(Predicate<Id.Program> predicate, Type...types) {
    for (Type type : types) {
      for (Map.Entry<RunId, ProgramRuntimeService.RuntimeInfo> entry :  runtimeService.list(type).entrySet()) {
        if (predicate.apply(entry.getValue().getProgramId())) {
          return true;
        }
      }
    }
    return false;
  }

  @Override
  public void removeAll(AuthToken token, String account) throws AppFabricServiceException {
    Preconditions.checkNotNull(account);
    // TODO: Is it the same as reset??
  }

  @Override
  public void reset(AuthToken token, String account) throws AppFabricServiceException {
    final Id.Account accountId;
    try {
      Preconditions.checkNotNull(account);
      accountId = Id.Account.from(account);

      // Check if any program is still running
      Preconditions.checkState(!anyRunning(new Predicate<Id.Program>() {
        @Override
        public boolean apply(Id.Program programId) {
          return programId.getAccountId().equals(accountId.getId());
        }
      }, Type.values()), "There are programs still running on the Reactor. Please stop them first.");

      deleteMetrics(account);
      // delete all meta data
      store.removeAll(accountId);
      // delete queues data
      queueAdmin.dropAll();

      LOG.info("Deleting all data for account '" + account + "'.");
      dataSetAccessor.dropAll(DataSetAccessor.Namespace.USER);
      // NOTE: there could be services running at the moment that rely on the system datasets to be available
      dataSetAccessor.truncateAll(DataSetAccessor.Namespace.SYSTEM);

      LOG.info("All data for account '" + account + "' deleted.");
    } catch (Throwable throwable) {
      LOG.warn(StackTraceUtil.toStringStackTrace(throwable));
      throw new AppFabricServiceException(String.format(UserMessages.getMessage(UserErrors.RESET_FAIL),
                                                        throwable.getMessage()));
    }
  }

  /**
   * Deletes metrics for a given account.
   *
   * @param accountId for which the metrics need to be reset.
   * @throws IOException throw due to issue in reseting metrics for
   * @throws TException on thrift errors while talking to thrift service
   * @throws MetadataServiceException on errors from metadata service
   */
  private void deleteMetrics(String accountId) throws IOException, TException, MetadataServiceException {

    List<Application> applications = this.mds.getApplications(new Account(accountId));
    Iterable<Discoverable> discoverables = this.discoveryServiceClient.discover(Constants.Service.METRICS);
    Discoverable discoverable = new TimeLimitEndpointStrategy(new RandomEndpointStrategy(discoverables),
                                                              DISCOVERY_TIMEOUT_SECONDS, TimeUnit.SECONDS).pick();

    if (discoverable == null) {
      LOG.error("Fail to get any metrics endpoint for deleting metrics.");
      return;
    }

    for (Application application : applications){
      String url = String.format("http://%s:%d/metrics/app/%s",
                                 discoverable.getSocketAddress().getHostName(),
                                 discoverable.getSocketAddress().getPort(),
                                 application.getId());
      SimpleAsyncHttpClient client = new SimpleAsyncHttpClient.Builder()
        .setUrl(url)
        .setRequestTimeoutInMs((int) METRICS_SERVER_RESPONSE_TIMEOUT)
        .build();

      client.delete();
    }

    String url = String.format("http://%s:%d/metrics",
                               discoverable.getSocketAddress().getHostName(),
                               discoverable.getSocketAddress().getPort());

    SimpleAsyncHttpClient client = new SimpleAsyncHttpClient.Builder()
      .setUrl(url)
      .setRequestTimeoutInMs((int) METRICS_SERVER_RESPONSE_TIMEOUT)
      .build();
    client.delete();
  }


  private void deleteMetrics(String account, String application) throws IOException {
    Iterable<Discoverable> discoverables = this.discoveryServiceClient.discover(Constants.Service.METRICS);
    Discoverable discoverable = new TimeLimitEndpointStrategy(new RandomEndpointStrategy(discoverables),
                                                              DISCOVERY_TIMEOUT_SECONDS, TimeUnit.SECONDS).pick();

    if (discoverable == null) {
      LOG.error("Fail to get any metrics endpoint for deleting metrics.");
      return;
    }

    String url = String.format("http://%s:%d/metrics/app/%s",
                                    discoverable.getSocketAddress().getHostName(),
                                    discoverable.getSocketAddress().getPort(),
                                    application);
    LOG.debug("Deleting metrics for application {}", application);
    SimpleAsyncHttpClient client = new SimpleAsyncHttpClient.Builder()
      .setUrl(url)
      .setRequestTimeoutInMs((int) METRICS_SERVER_RESPONSE_TIMEOUT)
      .build();

    client.delete();
  }

  /**
   * Saves the {@link SessionInfo} to the filesystem.
   *
   * @param info to be saved.
   * @return true if and only if successful; false otherwise.
   */
  private boolean save(SessionInfo info) {
    try {
      Gson gson = new GsonBuilder().registerTypeAdapter(Location.class, new LocationCodec(locationFactory)).create();
      String accountId = info.getArchiveId().getAccountId();
      Location outputDir = locationFactory.create(archiveDir + "/" + accountId);
      if (!outputDir.exists()) {
        return false;
      }
      final Location sessionInfoFile = outputDir.append("session.json");
      OutputSupplier<Writer> writer = new OutputSupplier<Writer>() {
        @Override
        public Writer getOutput() throws IOException {
          return new OutputStreamWriter(sessionInfoFile.getOutputStream(), "UTF-8");
        }
      };

      Writer w = writer.getOutput();
      try {
        gson.toJson(info, w);
      } finally {
        Closeables.closeQuietly(w);
      }
    } catch (IOException e) {
      LOG.warn(StackTraceUtil.toStringStackTrace(e));
      return false;
    }
    return true;
  }

  /**
   * Retrieves a {@link SessionInfo} from the file system.
   *
   * @param accountId to which the
   * @return
   */
  @Nullable
  private SessionInfo retrieve(String accountId) {
    try {
      final Location outputDir = locationFactory.create(archiveDir + "/" + accountId);
      if (!outputDir.exists()) {
        return null;
      }
      final Location sessionInfoFile = outputDir.append("session.json");
      InputSupplier<Reader> reader = new InputSupplier<Reader>() {
        @Override
        public Reader getInput() throws IOException {
          return new InputStreamReader(sessionInfoFile.getInputStream(), "UTF-8");
        }
      };

      Gson gson = new GsonBuilder().registerTypeAdapter(Location.class, new LocationCodec(locationFactory)).create();
      Reader r = reader.getInput();
      try {
        SessionInfo info = gson.fromJson(r, SessionInfo.class);
        return info;
      } finally {
        Closeables.closeQuietly(r);
      }
    } catch (IOException e) {
      LOG.warn("Failed to retrieve session info for account.");
    }
    return null;
  }

  private void setupSchedules(String accountId, String applicationId,
                              ApplicationSpecification specification)  throws IOException {

    for (Map.Entry<String, WorkflowSpecification> entry : specification.getWorkflows().entrySet()){
      Id.Program programId = Id.Program.from(accountId, applicationId, entry.getKey());
      Program program = store.loadProgram(programId, Type.WORKFLOW);
      for (Schedule schedule : entry.getValue().getSchedules()) {
        scheduler.schedule(program, schedule);
      }
    }
  }
}<|MERGE_RESOLUTION|>--- conflicted
+++ resolved
@@ -212,21 +212,13 @@
    * Constructs an new instance. Parameters are binded by Guice.
    */
   @Inject
-<<<<<<< HEAD
-  public DefaultAppFabricService(CConfiguration configuration, OperationExecutor opex, MetaDataStore mds,
-                                 LocationFactory locationFactory, ManagerFactory managerFactory,
-                                 AuthorizationFactory authFactory, StoreFactory storeFactory,
-                                 ProgramRuntimeService runtimeService, DiscoveryServiceClient discoveryServiceClient,
-                                 Scheduler scheduler, QueueAdmin queueAdmin) {
-    this.opex = opex;
-=======
   public DefaultAppFabricService(CConfiguration configuration, DataSetAccessor dataSetAccessor,
                                  MetaDataStore mds, LocationFactory locationFactory,
                                  ManagerFactory managerFactory, AuthorizationFactory authFactory,
                                  StoreFactory storeFactory, ProgramRuntimeService runtimeService,
-                                 DiscoveryServiceClient discoveryServiceClient, QueueAdmin queueAdmin) {
+                                 DiscoveryServiceClient discoveryServiceClient, QueueAdmin queueAdmin,
+                                 Scheduler scheduler) {
     this.dataSetAccessor = dataSetAccessor;
->>>>>>> 045994f8
     this.locationFactory = locationFactory;
     this.configuration = configuration;
     this.managerFactory = managerFactory;
