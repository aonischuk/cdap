--- conflicted
+++ resolved
@@ -12,20 +12,15 @@
 import com.continuuity.app.store.StoreFactory;
 import com.continuuity.common.conf.CConfiguration;
 import com.continuuity.common.conf.Constants;
-import com.continuuity.common.service.ServerException;
 import com.continuuity.data2.OperationException;
 import com.continuuity.gateway.auth.Authenticator;
 import com.continuuity.http.HttpResponder;
 import com.continuuity.internal.UserErrors;
 import com.continuuity.internal.UserMessages;
-<<<<<<< HEAD
-import com.continuuity.internal.app.deploy.SessionInfo;
 import com.continuuity.internal.app.runtime.AbstractListener;
 import com.continuuity.internal.app.runtime.BasicArguments;
 import com.continuuity.internal.app.runtime.SimpleProgramOptions;
 import com.google.common.base.Charsets;
-=======
->>>>>>> df2f2c8d
 import com.google.common.base.Preconditions;
 import com.google.common.collect.ImmutableMap;
 import com.google.gson.Gson;
@@ -33,7 +28,6 @@
 import com.google.gson.JsonSyntaxException;
 import com.google.gson.reflect.TypeToken;
 import com.google.inject.Inject;
-import com.sun.org.apache.bcel.internal.generic.RETURN;
 import org.apache.twill.api.RunId;
 import org.apache.twill.common.Threads;
 import org.apache.twill.filesystem.Location;
@@ -100,7 +94,14 @@
 
   private final WorkflowClient workflowClient;
 
-<<<<<<< HEAD
+  private static final Map<String, EntityType> runnableTypeMap = ImmutableMap.of(
+      "mapreduce", EntityType.MAPREDUCE,
+      "flows", EntityType.FLOW,
+      "procedures", EntityType.PROCEDURE,
+      "workflows", EntityType.WORKFLOW,
+      "webapp", EntityType.WEBAPP
+  );
+
   private enum AppFabricServiceStatus {
 
     OK(HttpResponseStatus.OK, ""),
@@ -110,8 +111,8 @@
     INTERNAL_ERROR(HttpResponseStatus.INTERNAL_SERVER_ERROR, ""),
     RUNTIME_INFO_NOT_FOUND(HttpResponseStatus.INTERNAL_SERVER_ERROR,
         UserMessages.getMessage(UserErrors.RUNTIME_INFO_NOT_FOUND));
-
     private final HttpResponseStatus code;
+
     private final String message;
 
     /**
@@ -129,17 +130,7 @@
     public String getMessage() {
       return message;
     }
-
-  }
-=======
-  private static final Map<String, EntityType> runnableTypeMap = ImmutableMap.of(
-    "mapreduce", EntityType.MAPREDUCE,
-    "flows", EntityType.FLOW,
-    "procedures", EntityType.PROCEDURE,
-    "workflows", EntityType.WORKFLOW,
-    "webapp", EntityType.WEBAPP
-    );
->>>>>>> df2f2c8d
+  }
 
   /**
    * Constructs an new instance. Parameters are binded by Guice.
@@ -263,14 +254,6 @@
     }
   }
 
-<<<<<<< HEAD
-  private ProgramStatus getProgramStatus(AuthToken token, ProgramId id)
-    throws ServerException, AppFabricServiceException {
-
-      return status(token, id);
-  }
-
-
   /**
    * Starts / stops an operation.
    */
@@ -285,25 +268,18 @@
       responder.sendStatus(HttpResponseStatus.NOT_FOUND);
       return;
     }
-    if ("flows".equals(runnableType) || "procedures".equals(runnableType) || "mapreduce".equals(runnableType)
-        || ("workflows".equals(runnableType) && "start".equals(action))) {
-      ProgramId id = new ProgramId();
-      id.setApplicationId(appId);
-      id.setFlowId(runnableId);
-      if ("flows".equals(runnableType)) {
-        id.setType(EntityType.FLOW);
-      } else if ("procedures".equals(runnableType)) {
-        id.setType(EntityType.PROCEDURE);
-      } else if ("mapreduce".equals(runnableType)) {
-        id.setType(EntityType.MAPREDUCE);
-      } else if ("workflows".equals(runnableType)) {
-        id.setType(EntityType.WORKFLOW);
-      }
+
+    ProgramId id = new ProgramId();
+    id.setApplicationId(appId);
+    id.setFlowId(runnableId);
+    id.setType(runnableTypeMap.get(runnableType));
+
+    if (id.getType() == null || (id.getType() == EntityType.WORKFLOW && "start".equals(action))) {
+      responder.sendStatus(HttpResponseStatus.NOT_FOUND);
+    } else {
       LOG.info("{} call from AppFabricHttpHandler for app {}, flow type {} id {}",
           action, appId, runnableType, runnableId);
       runnableStartStop(request, responder, id, action);
-    } else {
-      responder.sendStatus(HttpResponseStatus.NOT_FOUND);
     }
   }
 
@@ -428,7 +404,7 @@
     ProgramRuntimeService.RuntimeInfo runtimeInfo = findRuntimeInfo(identifier);
     if (runtimeInfo == null) {
       try {
-        ProgramStatus status = status(token, identifier);
+        ProgramStatus status = getProgramStatus(token, identifier);
         if ("NOT_FOUND".equals(status.getStatus())) {
           return AppFabricServiceStatus.PROGRAM_NOT_FOUND;
         } else if (ProgramController.State.STOPPED.toString().equals(status.getStatus())) {
@@ -459,11 +435,6 @@
     return new RunIdentifier(runId.getId());
   }
 
-=======
->>>>>>> df2f2c8d
-  /**
-   * checks the status of the program
-   */
   private synchronized ProgramStatus getProgramStatus(AuthToken token, ProgramId id)
     throws AppFabricServiceException {
 
