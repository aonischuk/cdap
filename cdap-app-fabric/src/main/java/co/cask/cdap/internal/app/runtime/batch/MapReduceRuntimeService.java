/*
 * Copyright © 2014-2016 Cask Data, Inc.
 *
 * Licensed under the Apache License, Version 2.0 (the "License"); you may not
 * use this file except in compliance with the License. You may obtain a copy of
 * the License at
 *
 * http://www.apache.org/licenses/LICENSE-2.0
 *
 * Unless required by applicable law or agreed to in writing, software
 * distributed under the License is distributed on an "AS IS" BASIS, WITHOUT
 * WARRANTIES OR CONDITIONS OF ANY KIND, either express or implied. See the
 * License for the specific language governing permissions and limitations under
 * the License.
 */

package co.cask.cdap.internal.app.runtime.batch;

import co.cask.cdap.api.ProgramLifecycle;
import co.cask.cdap.api.ProgramState;
import co.cask.cdap.api.ProgramStatus;
import co.cask.cdap.api.Resources;
import co.cask.cdap.api.TxRunnable;
import co.cask.cdap.api.annotation.TransactionControl;
import co.cask.cdap.api.data.DatasetContext;
import co.cask.cdap.api.data.batch.DatasetOutputCommitter;
import co.cask.cdap.api.data.batch.InputFormatProvider;
import co.cask.cdap.api.data.batch.OutputFormatProvider;
import co.cask.cdap.api.flow.flowlet.StreamEvent;
import co.cask.cdap.api.mapreduce.AbstractMapReduce;
import co.cask.cdap.api.mapreduce.MapReduce;
import co.cask.cdap.api.mapreduce.MapReduceContext;
import co.cask.cdap.api.mapreduce.MapReduceSpecification;
import co.cask.cdap.api.stream.StreamEventDecoder;
import co.cask.cdap.common.conf.CConfiguration;
import co.cask.cdap.common.conf.CConfigurationUtil;
import co.cask.cdap.common.conf.ConfigurationUtil;
import co.cask.cdap.common.conf.Constants;
import co.cask.cdap.common.io.Locations;
import co.cask.cdap.common.lang.ClassLoaders;
import co.cask.cdap.common.lang.WeakReferenceDelegatorClassLoader;
import co.cask.cdap.common.logging.LoggingContextAccessor;
import co.cask.cdap.common.namespace.NamespacedLocationFactory;
import co.cask.cdap.common.twill.HadoopClassExcluder;
import co.cask.cdap.common.utils.DirUtils;
import co.cask.cdap.data2.metadata.lineage.AccessType;
import co.cask.cdap.data2.transaction.Transactions;
import co.cask.cdap.data2.transaction.stream.StreamAdmin;
import co.cask.cdap.data2.util.hbase.HBaseTableUtilFactory;
import co.cask.cdap.internal.app.runtime.LocalizationUtils;
import co.cask.cdap.internal.app.runtime.ProgramRunners;
import co.cask.cdap.internal.app.runtime.batch.dataset.UnsupportedOutputFormat;
import co.cask.cdap.internal.app.runtime.batch.dataset.input.MapperInput;
import co.cask.cdap.internal.app.runtime.batch.dataset.input.MultipleInputs;
import co.cask.cdap.internal.app.runtime.batch.dataset.output.MultipleOutputs;
import co.cask.cdap.internal.app.runtime.batch.dataset.output.MultipleOutputsMainOutputWrapper;
import co.cask.cdap.internal.app.runtime.batch.dataset.output.ProvidedOutput;
import co.cask.cdap.internal.app.runtime.batch.distributed.ContainerLauncherGenerator;
import co.cask.cdap.internal.app.runtime.batch.distributed.MapReduceContainerHelper;
import co.cask.cdap.internal.app.runtime.batch.distributed.MapReduceContainerLauncher;
import co.cask.cdap.internal.app.runtime.batch.stream.MapReduceStreamInputFormat;
import co.cask.cdap.internal.app.runtime.batch.stream.StreamInputFormatProvider;
import co.cask.cdap.internal.app.runtime.distributed.LocalizeResource;
import co.cask.cdap.proto.Id;
import co.cask.cdap.proto.ProgramType;
import co.cask.cdap.proto.id.StreamId;
import co.cask.cdap.proto.security.Action;
import co.cask.cdap.security.spi.authentication.AuthenticationContext;
import co.cask.cdap.security.spi.authorization.AuthorizationEnforcer;
import co.cask.cdap.security.store.SecureStoreUtils;
import com.google.common.annotations.VisibleForTesting;
import com.google.common.base.Joiner;
import com.google.common.base.Preconditions;
import com.google.common.base.Throwables;
import com.google.common.collect.ImmutableList;
import com.google.common.collect.Sets;
import com.google.common.io.ByteStreams;
import com.google.common.io.Files;
import com.google.common.reflect.TypeToken;
import com.google.common.util.concurrent.AbstractExecutionThreadService;
import com.google.inject.Injector;
import com.google.inject.ProvisionException;
import org.apache.hadoop.conf.Configuration;
import org.apache.hadoop.mapreduce.InputFormat;
import org.apache.hadoop.mapreduce.Job;
import org.apache.hadoop.mapreduce.MRJobConfig;
import org.apache.hadoop.mapreduce.Mapper;
import org.apache.hadoop.mapreduce.OutputFormat;
import org.apache.hadoop.mapreduce.Reducer;
import org.apache.hadoop.security.Credentials;
import org.apache.hadoop.security.UserGroupInformation;
import org.apache.hadoop.yarn.api.ApplicationConstants;
import org.apache.hadoop.yarn.conf.YarnConfiguration;
import org.apache.tephra.Transaction;
import org.apache.tephra.TransactionConflictException;
import org.apache.tephra.TransactionFailureException;
import org.apache.tephra.TransactionSystemClient;
import org.apache.twill.api.ClassAcceptor;
import org.apache.twill.filesystem.Location;
import org.apache.twill.filesystem.LocationFactory;
import org.apache.twill.internal.ApplicationBundler;
import org.slf4j.Logger;
import org.slf4j.LoggerFactory;

import java.io.File;
import java.io.FileOutputStream;
import java.io.IOException;
import java.lang.reflect.Field;
import java.lang.reflect.ParameterizedType;
import java.lang.reflect.Type;
import java.lang.reflect.TypeVariable;
import java.net.URI;
import java.net.URISyntaxException;
import java.net.URL;
import java.util.AbstractMap;
import java.util.ArrayList;
import java.util.Arrays;
import java.util.Collection;
import java.util.Collections;
import java.util.Enumeration;
import java.util.HashMap;
import java.util.List;
import java.util.Map;
import java.util.Set;
import java.util.concurrent.Executor;
import java.util.concurrent.TimeUnit;
import java.util.concurrent.atomic.AtomicReference;
import java.util.jar.JarEntry;
import java.util.jar.JarFile;
import java.util.jar.JarOutputStream;
import java.util.regex.Pattern;
import javax.annotation.Nonnull;
import javax.annotation.Nullable;

/**
 * Performs the actual execution of mapreduce job.
 *
 * Service start -> Performs job setup, initialize and submit job
 * Service run -> Poll for job completion
 * Service triggerStop -> kill job
 * Service stop -> Commit/abort transaction, destroy, cleanup
 */
final class MapReduceRuntimeService extends AbstractExecutionThreadService {

  private static final Logger LOG = LoggerFactory.getLogger(MapReduceRuntimeService.class);

  /**
   * Do not remove: we need this variable for loading MRClientSecurityInfo class required for communicating with
   * AM in secure mode.
   */
  @SuppressWarnings("unused")
  private org.apache.hadoop.mapreduce.v2.app.MRClientSecurityInfo mrClientSecurityInfo;

  // Regex pattern for configuration source if it is set programmatically. This constant is not defined in Hadoop
  // Hadoop 2.3.0 and before has a typo as 'programatically', while it is fixed later as 'programmatically'.
  private static final Pattern PROGRAMATIC_SOURCE_PATTERN = Pattern.compile("program{1,2}atically");

  private final Injector injector;
  private final CConfiguration cConf;
  private final Configuration hConf;
  private final MapReduce mapReduce;
  private final MapReduceSpecification specification;
  private final Location programJarLocation;
  private final BasicMapReduceContext context;
  private final NamespacedLocationFactory locationFactory;
  private final StreamAdmin streamAdmin;
  private final TransactionSystemClient txClient;
  private final AuthorizationEnforcer authorizationEnforcer;
  private final AuthenticationContext authenticationContext;

  private Job job;
  private Transaction transaction;
  private Runnable cleanupTask;

  // This needs to keep as a field.
  // We need to hold a strong reference to the ClassLoader until the end of the MapReduce job.
  private ClassLoader classLoader;
  private volatile boolean stopRequested;

  MapReduceRuntimeService(Injector injector, CConfiguration cConf, Configuration hConf,
                          MapReduce mapReduce, MapReduceSpecification specification,
                          BasicMapReduceContext context,
                          Location programJarLocation, NamespacedLocationFactory locationFactory,
                          StreamAdmin streamAdmin, TransactionSystemClient txClient,
                          AuthorizationEnforcer authorizationEnforcer, AuthenticationContext authenticationContext) {
    this.injector = injector;
    this.cConf = cConf;
    this.hConf = hConf;
    this.mapReduce = mapReduce;
    this.specification = specification;
    this.programJarLocation = programJarLocation;
    this.locationFactory = locationFactory;
    this.streamAdmin = streamAdmin;
    this.txClient = txClient;
    this.context = context;
    this.authorizationEnforcer = authorizationEnforcer;
    this.authenticationContext = authenticationContext;
  }

  @Override
  protected String getServiceName() {
    return "MapReduceRunner-" + specification.getName();
  }

  @Override
  protected void startUp() throws Exception {
    // Creates a temporary directory locally for storing all generated files.
    File tempDir = createTempDirectory();
    cleanupTask = createCleanupTask(tempDir);

    try {
      Job job = createJob(new File(tempDir, "mapreduce"));
      Configuration mapredConf = job.getConfiguration();

      classLoader = new MapReduceClassLoader(injector, cConf, mapredConf, context.getProgram().getClassLoader(),
                                             context.getApplicationSpecification().getPlugins(),
                                             context.getPluginInstantiator());
      cleanupTask = createCleanupTask(cleanupTask, classLoader);

      mapredConf.setClassLoader(new WeakReferenceDelegatorClassLoader(classLoader));
      ClassLoaders.setContextClassLoader(mapredConf.getClassLoader());

      context.setJob(job);

      beforeSubmit(job);

      // Localize additional resources that users have requested via BasicMapReduceContext.localize methods
      Map<String, String> localizedUserResources = localizeUserResources(job, tempDir);

      // Override user-defined job name, since we set it and depend on the name.
      // https://issues.cask.co/browse/CDAP-2441
      String jobName = job.getJobName();
      if (!jobName.isEmpty()) {
        LOG.warn("Job name {} is being overridden.", jobName);
      }
      job.setJobName(getJobName(context));

      // Create a temporary location for storing all generated files through the LocationFactory.
      Location tempLocation = createTempLocationDirectory();
      cleanupTask = createCleanupTask(cleanupTask, tempLocation);

      // For local mode, everything is in the configuration classloader already, hence no need to create new jar
      if (!MapReduceTaskContextProvider.isLocal(mapredConf)) {
        // After calling initialize, we know what plugins are needed for the program, hence construct the proper
        // ClassLoader from here and use it for setting up the job
        Location pluginArchive = createPluginArchive(tempLocation);
        if (pluginArchive != null) {
          job.addCacheArchive(pluginArchive.toURI());
          mapredConf.set(Constants.Plugin.ARCHIVE, pluginArchive.getName());
        }
      }

      // set resources for the job
      TaskType.MAP.setResources(mapredConf, context.getMapperResources());
      TaskType.REDUCE.setResources(mapredConf, context.getReducerResources());

      // replace user's Mapper, Reducer, Partitioner, and Comparator classes with our wrappers in job config
      MapperWrapper.wrap(job);
      ReducerWrapper.wrap(job);
      PartitionerWrapper.wrap(job);
      RawComparatorWrapper.CombinerGroupComparatorWrapper.wrap(job);
      RawComparatorWrapper.GroupComparatorWrapper.wrap(job);
      RawComparatorWrapper.KeyComparatorWrapper.wrap(job);

      // packaging job jar which includes cdap classes with dependencies
      File jobJar = buildJobJar(job, tempDir);
      job.setJar(jobJar.toURI().toString());

      Location programJar = programJarLocation;
      if (!MapReduceTaskContextProvider.isLocal(mapredConf)) {
        // Copy and localize the program jar in distributed mode
        programJar = copyProgramJar(tempLocation);
        job.addCacheFile(programJar.toURI());

        // Generate and localize the launcher jar to control the classloader of MapReduce containers processes
        Location launcherJar = createLauncherJar(tempLocation);
        job.addCacheFile(launcherJar.toURI());

        // Launcher.jar should be the first one in the classpath
        List<String> classpath = new ArrayList<>();
        classpath.add(launcherJar.getName());

        // Localize logback.xml
        Location logbackLocation = ProgramRunners.createLogbackJar(tempLocation);
        if (logbackLocation != null) {
          job.addCacheFile(logbackLocation.toURI());
          classpath.add(logbackLocation.getName());

          mapredConf.set("yarn.app.mapreduce.am.env", "CDAP_LOG_DIR=" + ApplicationConstants.LOG_DIR_EXPANSION_VAR);
          mapredConf.set("mapreduce.map.env", "CDAP_LOG_DIR=" + ApplicationConstants.LOG_DIR_EXPANSION_VAR);
          mapredConf.set("mapreduce.reduce.env", "CDAP_LOG_DIR=" + ApplicationConstants.LOG_DIR_EXPANSION_VAR);
        }

        // Get all the jars in jobJar and sort them lexically before adding to the classpath
        // This allows CDAP classes to be picked up first before the Twill classes
        List<String> jarFiles = new ArrayList<>();
        try (JarFile jobJarFile = new JarFile(jobJar)) {
          Enumeration<JarEntry> entries = jobJarFile.entries();
          while (entries.hasMoreElements()) {
            JarEntry entry = entries.nextElement();
            if (entry.getName().startsWith("lib/") && entry.getName().endsWith(".jar")) {
              jarFiles.add("job.jar/" + entry.getName());
            }
          }
        }
        Collections.sort(jarFiles);
        classpath.addAll(jarFiles);
        classpath.add("job.jar/classes");
<<<<<<< HEAD
=======
        // Add extra jars set in cConf
        for (URI jarURI : CConfigurationUtil.getExtraJars(cConf)) {
          if ("file".equals(jarURI.getScheme())) {
            Location extraJarLocation = copyFileToLocation(new File(jarURI.getPath()), tempLocation);
            job.addCacheFile(extraJarLocation.toURI());
          } else {
            job.addCacheFile(jarURI);
          }
          classpath.add(LocalizationUtils.getLocalizedName(jarURI));
        }
        String applicationClasspath
          = Joiner.on(",").join(MapReduceContainerHelper.getMapReduceClassPath(mapredConf, classpath));

        // Generate and localize the launcher jar to control the classloader of MapReduce containers processes
        Location launcherJar = createLauncherJar(applicationClasspath, tempLocation);
        job.addCacheFile(launcherJar.toURI());
>>>>>>> eefe20c3

        // Add the mapreduce application classpath at last
        MapReduceContainerHelper.addMapReduceClassPath(mapredConf, classpath);

        mapredConf.set(MRJobConfig.MAPREDUCE_APPLICATION_CLASSPATH, Joiner.on(",").join(classpath));
        mapredConf.set(YarnConfiguration.YARN_APPLICATION_CLASSPATH, Joiner.on(",").join(classpath));
      }

      MapReduceContextConfig contextConfig = new MapReduceContextConfig(mapredConf);
      // We start long-running tx to be used by mapreduce job tasks.
      Transaction tx = txClient.startLong();
      try {
        // We remember tx, so that we can re-use it in mapreduce tasks
        CConfiguration cConfCopy = cConf;
        contextConfig.set(context, cConfCopy, tx, programJar.toURI(), localizedUserResources);

        // submits job and returns immediately. Shouldn't need to set context ClassLoader.
        job.submit();
        // log after the job.submit(), because the jobId is not assigned before then
        LOG.info("Submitted MapReduce Job: {}.", context);

        this.job = job;
        this.transaction = tx;
      } catch (Throwable t) {
        Transactions.invalidateQuietly(txClient, tx);
        throw t;
      }
    } catch (Throwable t) {
      cleanupTask.run();
      // don't log the error. It will be logged by the ProgramControllerServiceAdapter.failed()
      if (t instanceof TransactionFailureException && t.getCause() instanceof Exception
        && !(t instanceof TransactionConflictException)) {
        throw (Exception) t.getCause();
      }
      throw t;
    }
  }

  @Override
  protected void run() throws Exception {
    MapReduceMetricsWriter metricsWriter = new MapReduceMetricsWriter(job, context);

    // until job is complete report stats
    while (!job.isComplete()) {
      metricsWriter.reportStats();

      // we report to metrics backend every second, so 1 sec is enough here. That's mapreduce job anyways (not
      // short) ;)
      TimeUnit.SECONDS.sleep(1);
    }

    LOG.info("MapReduce Job is complete, status: {}, job: {}", job.isSuccessful(), context);
    // NOTE: we want to report the final stats (they may change since last report and before job completed)
    metricsWriter.reportStats();
    // If we don't sleep, the final stats may not get sent before shutdown.
    TimeUnit.SECONDS.sleep(2L);

    // If the job is not successful, throw exception so that this service will terminate with a failure state
    // Shutdown will still get executed, but the service will notify failure after that.
    // However, if it's the job is requested to stop (via triggerShutdown, meaning it's a user action), don't throw
    if (!stopRequested) {
      Preconditions.checkState(job.isSuccessful(), "MapReduce execution failure: %s", job.getStatus());
    }
  }

  @Override
  protected void shutDown() throws Exception {
    boolean success = job.isSuccessful();
    String failureInfo = job.getStatus().getFailureInfo();

    try {
      if (success) {
        LOG.info("Committing MapReduce Job transaction: {}", context);
        // committing long running tx: no need to commit datasets, as they were committed in external processes
        // also no need to rollback changes if commit fails, as these changes where performed by mapreduce tasks
        // NOTE: can't call afterCommit on datasets in this case: the changes were made by external processes.
        if (!txClient.commit(transaction)) {
          LOG.warn("MapReduce Job transaction failed to commit");
          throw new TransactionFailureException("Failed to commit transaction for MapReduce " + context.toString());
        }
      } else {
        // invalids long running tx. All writes done by MR cannot be undone at this point.
        txClient.invalidate(transaction.getWritePointer());
      }
    } finally {
      // whatever happens we want to call this
      try {
        destroy(success, failureInfo);
      } finally {
        context.close();
        cleanupTask.run();
      }
    }
  }

  @Override
  protected void triggerShutdown() {
    try {
      stopRequested = true;
      if (job != null && !job.isComplete()) {
        job.killJob();
      }
    } catch (IOException e) {
      LOG.error("Failed to kill MapReduce job {}", context, e);
      throw Throwables.propagate(e);
    }
  }

  @Override
  protected Executor executor() {
    // Always execute in new daemon thread.
    return new Executor() {
      @Override
      public void execute(@Nonnull final Runnable runnable) {
        final Thread t = new Thread(new Runnable() {

          @Override
          public void run() {
            // note: this sets logging context on the thread level
            LoggingContextAccessor.setLoggingContext(context.getLoggingContext());
            runnable.run();
          }
        });
        t.setDaemon(true);
        t.setName(getServiceName());
        t.start();
      }
    };
  }

  /**
   * Creates a MapReduce {@link Job} instance.
   *
   * @param hadoopTmpDir directory for the "hadoop.tmp.dir" configuration
   */
  private Job createJob(File hadoopTmpDir) throws IOException {
    Job job = Job.getInstance(new Configuration(hConf));
    Configuration jobConf = job.getConfiguration();

    if (MapReduceTaskContextProvider.isLocal(jobConf)) {
      // Set the MR framework local directories inside the given tmp directory.
      // Setting "hadoop.tmp.dir" here has no effect due to Explore Service need to set "hadoop.tmp.dir"
      // as system property for Hive to work in local mode. The variable substitution of hadoop conf
      // gives system property the highest precedence.
      jobConf.set("mapreduce.cluster.local.dir", new File(hadoopTmpDir, "local").getAbsolutePath());
      jobConf.set("mapreduce.jobtracker.system.dir", new File(hadoopTmpDir, "system").getAbsolutePath());
      jobConf.set("mapreduce.jobtracker.staging.root.dir", new File(hadoopTmpDir, "staging").getAbsolutePath());
      jobConf.set("mapreduce.cluster.temp.dir", new File(hadoopTmpDir, "temp").getAbsolutePath());
    }

    if (UserGroupInformation.isSecurityEnabled()) {
      // If runs in secure cluster, this program runner is running in a yarn container, hence not able
      // to get authenticated with the history.
      jobConf.unset("mapreduce.jobhistory.address");
      jobConf.setBoolean(Job.JOB_AM_ACCESS_DISABLED, false);

      Credentials credentials = UserGroupInformation.getCurrentUser().getCredentials();
      LOG.info("Running in secure mode; adding all user credentials: {}", credentials.getAllTokens());
      job.getCredentials().addAll(credentials);
    }
    return job;
  }

  /**
   * Creates a local temporary directory for this MapReduce run.
   */
  private File createTempDirectory() {
    Id.Program programId = context.getProgram().getId().toId();
    File tempDir = new File(cConf.get(Constants.CFG_LOCAL_DATA_DIR),
                            cConf.get(Constants.AppFabric.TEMP_DIR)).getAbsoluteFile();
    File runtimeServiceDir = new File(tempDir, "runner");
    File dir = new File(runtimeServiceDir, String.format("%s.%s.%s.%s.%s",
                                                         programId.getType().name().toLowerCase(),
                                                         programId.getNamespaceId(), programId.getApplicationId(),
                                                         programId.getId(), context.getRunId().getId()));
    dir.mkdirs();
    return dir;
  }

  /**
   * Creates a temporary directory through the {@link LocationFactory} provided to this class.
   */
  private Location createTempLocationDirectory() throws IOException {
    Id.Program programId = context.getProgram().getId().toId();

    String tempLocationName = String.format("%s/%s.%s.%s.%s.%s", cConf.get(Constants.AppFabric.TEMP_DIR),
                                            programId.getType().name().toLowerCase(),
                                            programId.getNamespaceId(), programId.getApplicationId(),
                                            programId.getId(), context.getRunId().getId());
    Location location = locationFactory.get(programId.getNamespace(), tempLocationName);
    location.mkdirs();
    return location;
  }

  /**
   * For pre 3.5 MapReduce programs, calls the {@link MapReduce#beforeSubmit(MapReduceContext)} method.
   * For MapReduce programs created after 3.5, calls the initialize method of the {@link ProgramLifecycle}.
   * This method also sets up the Input/Output within the same transaction.
   */
  @SuppressWarnings("unchecked")
  private void beforeSubmit(final Job job) throws Exception {

    // AbstractMapReduce implements final initialize(context) and requires subclass to
    // implement initialize(), whereas programs that directly implement MapReduce have
    // the option to override initialize(context) (if they implement ProgramLifeCycle)
    final TransactionControl txControl = mapReduce instanceof AbstractMapReduce
      ? Transactions.getTransactionControl(TransactionControl.IMPLICIT, AbstractMapReduce.class,
                                           mapReduce, "initialize")
      : mapReduce instanceof ProgramLifecycle
      ? Transactions.getTransactionControl(TransactionControl.IMPLICIT, MapReduce.class,
                                           mapReduce, "initialize", MapReduceContext.class)
      : TransactionControl.IMPLICIT;

    if (TransactionControl.EXPLICIT == txControl) {
      doInitialize(job);
    } else {
      context.execute(new TxRunnable() {
        @Override
        public void run(DatasetContext context) throws Exception {
          doInitialize(job);
        }
      });
    }
    ClassLoader oldClassLoader = ClassLoaders.setContextClassLoader(job.getConfiguration().getClassLoader());
    try {
      // set input/outputs info, and get one of the configured mapper's TypeToken
      TypeToken<?> mapperTypeToken = setInputsIfNeeded(job);
      setOutputsIfNeeded(job);
      setOutputClassesIfNeeded(job, mapperTypeToken);
      setMapOutputClassesIfNeeded(job, mapperTypeToken);
    } finally {
      ClassLoaders.setContextClassLoader(oldClassLoader);
    }
  }

  private void doInitialize(Job job) throws Exception {
    context.setState(new ProgramState(ProgramStatus.INITIALIZING, null));
    ClassLoader oldClassLoader = ClassLoaders.setContextClassLoader(job.getConfiguration().getClassLoader());
    try {
      if (mapReduce instanceof ProgramLifecycle) {
        //noinspection unchecked
        ((ProgramLifecycle) mapReduce).initialize(context);
      } else {
        mapReduce.beforeSubmit(context);
      }
    } finally {
      ClassLoaders.setContextClassLoader(oldClassLoader);
    }
    // once the initialize method is executed, set the status of the MapReduce to RUNNING
    context.setState(new ProgramState(ProgramStatus.RUNNING, null));
  }

  /**
   * Commit a single output after the MR has finished, if it is an OutputFormatCommitter.
   * If any axception is thrown by the output committer, sets the failure cause to that exception.
   * @param succeeded whether the run was successful
   * @param outputName the name of the output
   * @param outputFormatProvider the output format provider to commit
   */
  private void commitOutput(boolean succeeded, String outputName, OutputFormatProvider outputFormatProvider,
                            AtomicReference<Exception> failureCause) {
    if (outputFormatProvider instanceof DatasetOutputCommitter) {
      try {
        if (succeeded && failureCause.get() == null) {
          ((DatasetOutputCommitter) outputFormatProvider).onSuccess();
        } else {
          ((DatasetOutputCommitter) outputFormatProvider).onFailure();
        }
      } catch (Throwable t) {
        LOG.error(String.format("Error from %s method of output dataset %s.",
                                succeeded ? "onSuccess" : "onFailure", outputName), t);
        if (failureCause.get() != null) {
          failureCause.get().addSuppressed(t);
        } else {
          failureCause.set(t instanceof Exception ? (Exception) t : new RuntimeException(t));
        }
      }
    }
  }

  private ProgramState getProgramState(boolean success, String failureInfo) {
    if (stopRequested) {
      // Program explicitly stopped, return KILLED state
      return new ProgramState(ProgramStatus.KILLED, null);
    }
    if (!success) {
      // Program is unsuccessful, return FAILED state
      return new ProgramState(ProgramStatus.FAILED, failureInfo);
    }
    // Program is successfully completed, return COMPLETE state
    return new ProgramState(ProgramStatus.COMPLETED, null);
  }

  /**
   * Calls the destroy method of {@link ProgramLifecycle}.
   */
  private void destroy(final boolean succeeded, final String failureInfo) throws Exception {

    // if any exception happens during output committing, we want the MapReduce to fail.
    // for that to happen it is not suficient to set the status to failed, we have to throw an exception,
    // otherwise the shutdown completes successfully and the completed() callback is called.
    // thus: remember the exception and throw it at the end.
    final AtomicReference<Exception> failureCause = new AtomicReference<>();

    // TODO (CDAP-1952): this should be done in the output committer, to make the M/R fail if addPartition fails
    try {
      context.execute(new TxRunnable() {
        @Override
        public void run(DatasetContext ctxt) throws Exception {
          ClassLoader oldClassLoader = ClassLoaders.setContextClassLoader(job.getConfiguration().getClassLoader());
          try {
            for (ProvidedOutput output : context.getOutputs().values()) {
              commitOutput(succeeded, output.getAlias(), output.getOutputFormatProvider(), failureCause);
            }
          } finally {
            ClassLoaders.setContextClassLoader(oldClassLoader);
          }
        }
      });
    } catch (TransactionFailureException e) {
      LOG.error("Transaction failure when committing dataset outputs", e);
      if (failureCause.get() != null) {
        failureCause.get().addSuppressed(e);
      } else {
        failureCause.set(e);
      }
    }

    final boolean success = succeeded && failureCause.get() == null;
    context.setState(getProgramState(success, failureInfo));

    final TransactionControl txControl = mapReduce instanceof ProgramLifecycle
      ? Transactions.getTransactionControl(TransactionControl.IMPLICIT, MapReduce.class, mapReduce, "destroy")
      : TransactionControl.IMPLICIT;

    try {
      if (TransactionControl.IMPLICIT == txControl) {
        context.execute(new TxRunnable() {
          @Override
          public void run(DatasetContext context) throws Exception {
            doDestroy(success);
          }
        });
      } else {
        doDestroy(success);
      }
    } catch (Throwable e) {
      if (e instanceof TransactionFailureException && e.getCause() != null
        && !(e instanceof TransactionConflictException)) {
        e = e.getCause();
      }
      LOG.warn("Error executing the destroy method of the MapReduce program {}", context.getProgram().getName(), e);
    }

    // this is needed to make the run fail if there was an exception. See comment at beginning of this method
    if (failureCause.get() != null) {
      throw failureCause.get();
    }
  }

  private void doDestroy(boolean success) throws Exception {
    ClassLoader oldClassLoader = ClassLoaders.setContextClassLoader(job.getConfiguration().getClassLoader());
    try {
      if (mapReduce instanceof ProgramLifecycle) {
        ((ProgramLifecycle) mapReduce).destroy();
      } else {
        mapReduce.onFinish(success, context);
      }
    } finally {
      ClassLoaders.setContextClassLoader(oldClassLoader);
    }
  }

  private void assertConsistentTypes(Class<? extends Mapper> firstMapperClass,
                                     Map.Entry<Class, Class> firstMapperClassOutputTypes,
                                     Class<? extends Mapper> secondMapperClass) {
    Map.Entry<Class, Class> mapperOutputKeyValueTypes = getMapperOutputKeyValueTypes(secondMapperClass);
    if (!firstMapperClassOutputTypes.getKey().equals(mapperOutputKeyValueTypes.getKey())
      || !firstMapperClassOutputTypes.getValue().equals(mapperOutputKeyValueTypes.getValue())) {
      throw new IllegalArgumentException(
        String.format("Type mismatch in output type of mappers: %s and %s. " +
                        "Map output key types: %s and %s. " +
                        "Map output value types: %s and %s.",
                      firstMapperClass, secondMapperClass,
                      firstMapperClassOutputTypes.getKey(), mapperOutputKeyValueTypes.getKey(),
                      firstMapperClassOutputTypes.getValue(), mapperOutputKeyValueTypes.getValue()));
    }
  }

  private Map.Entry<Class, Class> getMapperOutputKeyValueTypes(Class<? extends Mapper> mapperClass) {
    TypeToken<Mapper> firstType = resolveClass(mapperClass, Mapper.class);
    Type[] firstTypeArgs = ((ParameterizedType) firstType.getType()).getActualTypeArguments();
    return new AbstractMap.SimpleEntry<Class, Class>(TypeToken.of(firstTypeArgs[2]).getRawType(),
                                                     TypeToken.of(firstTypeArgs[3]).getRawType());
  }

  /**
   * Sets the configurations used for inputs.
   * Multiple mappers could be defined, so we first check that their output types are consistent.
   *
   * @return the TypeToken for one of the mappers (doesn't matter which one, since we check that all of their output
   * key/value types are consistent. Returns null if the mapper class was not configured directly on the job and the
   * job's mapper class is to be used.
   * @throws IllegalArgumentException if any of the configured mapper output types are inconsistent.
   */
  @Nullable
  private TypeToken<Mapper> setInputsIfNeeded(Job job) throws IOException, ClassNotFoundException {
    Class<? extends Mapper> jobMapperClass = job.getMapperClass();

    Class<? extends Mapper> firstMapperClass = null;
    Map.Entry<Class, Class> firstMapperOutputTypes = null;

    for (Map.Entry<String, MapperInput> mapperInputEntry : context.getMapperInputs().entrySet()) {
      MapperInput mapperInput = mapperInputEntry.getValue();
      InputFormatProvider provider = mapperInput.getInputFormatProvider();
      Map<String, String> inputFormatConfiguration = mapperInput.getInputFormatConfiguration();

      // default to what is configured on the job, if user didn't specify a mapper for an input
      Class<? extends Mapper> mapperClass = mapperInput.getMapper() == null ? jobMapperClass : mapperInput.getMapper();

      // check output key/value type consistency, except for the first input
      if (firstMapperClass == null) {
        firstMapperClass = mapperClass;
        firstMapperOutputTypes = getMapperOutputKeyValueTypes(mapperClass);
      } else {
        assertConsistentTypes(firstMapperClass, firstMapperOutputTypes, mapperClass);
      }

      // A bit hacky for stream.
      if (provider instanceof StreamInputFormatProvider) {
        // pass in mapperInput.getMapper() instead of mapperClass, because mapperClass defaults to the Identity Mapper
        StreamInputFormatProvider inputFormatProvider = (StreamInputFormatProvider) provider;
        setDecoderForStream(inputFormatProvider, job, inputFormatConfiguration, mapperInput.getMapper());
        // Check if the MR job has read access to the stream, if not fail right away. Note that this is being done
        // after lineage/usage registry since we want to track the intent of reading from there.
        try {
          authorizationEnforcer.enforce(inputFormatProvider.getStreamId().toEntityId(),
                                        authenticationContext.getPrincipal(), Action.READ);
        } catch (Exception e) {
          Throwables.propagateIfPossible(e, IOException.class);
          throw new IOException(e);
        }
      }

      MultipleInputs.addInput(job, mapperInputEntry.getKey(),
                              mapperInput.getInputFormatClassName(), inputFormatConfiguration, mapperClass);
    }

    // if firstMapperClass is null, then, user is not going through our APIs to add input; leave the job's input format
    // to user and simply return the mapper output types of the mapper configured on the job.
    // if firstMapperClass == jobMapperClass, return null if the user didn't configure the mapper class explicitly
    if (firstMapperClass == null || firstMapperClass == jobMapperClass) {
      return resolveClass(job.getConfiguration(), MRJobConfig.MAP_CLASS_ATTR, Mapper.class);
    }
    return resolveClass(firstMapperClass, Mapper.class);
  }

  private void setDecoderForStream(StreamInputFormatProvider streamProvider, Job job,
                                   Map<String, String> inputFormatConfiguration, Class<? extends Mapper> mapperClass) {
    // For stream, we need to do two extra steps.
    // 1. stream usage registration since it only happens on client side.
    // 2. Infer the stream event decoder from Mapper/Reducer
    TypeToken<?> mapperTypeToken = mapperClass == null ? null : resolveClass(mapperClass, Mapper.class);
    Type inputValueType = getInputValueType(job.getConfiguration(), StreamEvent.class, mapperTypeToken);
    streamProvider.setDecoderType(inputFormatConfiguration, inputValueType);

    StreamId streamId = streamProvider.getStreamId().toEntityId();
    try {
      streamAdmin.register(ImmutableList.of(context.getProgram().getId()), streamId);
      streamAdmin.addAccess(context.getProgram().getId().run(context.getRunId().getId()),
                            streamId, AccessType.READ);
    } catch (Exception e) {
      LOG.warn("Failed to register usage {} -> {}", context.getProgram().getId(), streamId, e);
    }
  }

  /**
   * Sets the configurations used for outputs.
   */
  private void setOutputsIfNeeded(Job job) {
    Map<String, ProvidedOutput> outputsMap = context.getOutputs();
    LOG.debug("Using as output for MapReduce Job: {}", outputsMap.keySet());
    Collection<ProvidedOutput> outputs = outputsMap.values();
    if (outputs.isEmpty()) {
      // user is not going through our APIs to add output; leave the job's output format to user
      return;
    } else if (outputs.size() == 1) {
      // If only one output is configured through the context, then set it as the root OutputFormat
      ProvidedOutput output = outputs.iterator().next();
      ConfigurationUtil.setAll(output.getOutputFormatConfiguration(), job.getConfiguration());
      job.getConfiguration().set(Job.OUTPUT_FORMAT_CLASS_ATTR, output.getOutputFormatClassName());
      return;
    }
    // multiple output formats configured via the context. We should use a RecordWriter that doesn't support writing
    // as the root output format in this case to disallow writing directly on the context
    MultipleOutputsMainOutputWrapper.setRootOutputFormat(job, UnsupportedOutputFormat.class.getName(),
                                                         new HashMap<String, String>());
    job.setOutputFormatClass(MultipleOutputsMainOutputWrapper.class);

    for (ProvidedOutput output : outputs) {
      String outputName = output.getAlias();
      String outputFormatClassName = output.getOutputFormatClassName();
      Map<String, String> outputConfig = output.getOutputFormatConfiguration();
      MultipleOutputs.addNamedOutput(job, outputName, outputFormatClassName,
                                     job.getOutputKeyClass(), job.getOutputValueClass(), outputConfig);

    }
  }

  /**
   * Returns the input value type of the MR job based on the job Mapper/Reducer type.
   * It does so by inspecting the Mapper/Reducer type parameters to figure out what the input type is.
   * If the job has Mapper, then it's the Mapper IN_VALUE type, otherwise it would be the Reducer IN_VALUE type.
   * If the cannot determine the input value type, then return the given default type.
   *
   * @param hConf the Configuration to use to resolve the class TypeToken
   * @param defaultType the defaultType to return
   * @param mapperTypeToken the mapper type token for the configured input (not resolved by the job's mapper class)
   */
  @VisibleForTesting
  static Type getInputValueType(Configuration hConf, Type defaultType, @Nullable TypeToken<?> mapperTypeToken) {
    TypeToken<?> type;
    if (mapperTypeToken == null) {
      // if the input's mapper is null, first try resolving a from the job
      mapperTypeToken = resolveClass(hConf, MRJobConfig.MAP_CLASS_ATTR, Mapper.class);
    }

    if (mapperTypeToken == null) {
      // If there is no Mapper, it's a Reducer only job, hence get the value type from Reducer class
      type = resolveClass(hConf, MRJobConfig.REDUCE_CLASS_ATTR, Reducer.class);
    } else {
      type = mapperTypeToken;
    }
    Preconditions.checkArgument(type != null, "Neither a Mapper nor a Reducer is configured for the MapReduce job.");

    if (!(type.getType() instanceof ParameterizedType)) {
      return defaultType;
    }

    // The super type Mapper/Reducer must be a parametrized type with <IN_KEY, IN_VALUE, OUT_KEY, OUT_VALUE>
    Type inputValueType = ((ParameterizedType) type.getType()).getActualTypeArguments()[1];

    // If the concrete Mapper/Reducer class is not parameterized (meaning not extends with parameters),
    // then assume use the default type.
    // We need to check if the TypeVariable is the same as the one in the parent type.
    // This avoid the case where a subclass that has "class InvalidMapper<I, O> extends Mapper<I, O>"
    if (inputValueType instanceof TypeVariable && inputValueType.equals(type.getRawType().getTypeParameters()[1])) {
      inputValueType = defaultType;
    }
    return inputValueType;
  }

  private String getJobName(BasicMapReduceContext context) {
    Id.Program programId = context.getProgram().getId().toId();
    // MRJobClient expects the following format (for RunId to be the first component)
    return String.format("%s.%s.%s.%s.%s",
                         context.getRunId().getId(), ProgramType.MAPREDUCE.name().toLowerCase(),
                         programId.getNamespaceId(), programId.getApplicationId(), programId.getId());
  }

  /**
   * Creates a jar that contains everything that are needed for running the MapReduce program by Hadoop.
   *
   * @return a new {@link File} containing the job jar
   */
  private File buildJobJar(Job job, File tempDir) throws IOException, URISyntaxException {
    File jobJar = new File(tempDir, "job.jar");
    LOG.debug("Creating Job jar: {}", jobJar);

    // For local mode, nothing is needed in the job jar since we use the classloader in the configuration object.
    if (MapReduceTaskContextProvider.isLocal(job.getConfiguration())) {
      JarOutputStream output = new JarOutputStream(new FileOutputStream(jobJar));
      output.close();
      return jobJar;
    }

    // Excludes libraries that are for sure not needed.
    // Hadoop - Available from the cluster
    // Spark - MR never uses Spark
    final HadoopClassExcluder hadoopClassExcluder = new HadoopClassExcluder();
    ApplicationBundler appBundler = new ApplicationBundler(new ClassAcceptor() {
      @Override
      public boolean accept(String className, URL classUrl, URL classPathUrl) {
        if (className.startsWith("org.apache.spark") || classPathUrl.toString().contains("spark-assembly")) {
          return false;
        }
        return hadoopClassExcluder.accept(className, classUrl, classPathUrl);
      }
    });
    Set<Class<?>> classes = Sets.newHashSet();
    classes.add(MapReduce.class);
    classes.add(MapperWrapper.class);
    classes.add(ReducerWrapper.class);

    // We only need to trace the Input/OutputFormat class due to MAPREDUCE-5957 so that those classes are included
    // in the job.jar and be available in the MR system classpath before our job classloader (ApplicationClassLoader)
    // take over the classloading.
    if (cConf.getBoolean(Constants.AppFabric.MAPREDUCE_INCLUDE_CUSTOM_CLASSES)) {
      try {
        Class<? extends InputFormat<?, ?>> inputFormatClass = job.getInputFormatClass();
        LOG.info("InputFormat class: {} {}", inputFormatClass, inputFormatClass.getClassLoader());
        classes.add(inputFormatClass);

        // If it is StreamInputFormat, also add the StreamEventCodec class as well.
        if (MapReduceStreamInputFormat.class.isAssignableFrom(inputFormatClass)) {
          Class<? extends StreamEventDecoder> decoderType =
            MapReduceStreamInputFormat.getDecoderClass(job.getConfiguration());
          if (decoderType != null) {
            classes.add(decoderType);
          }
        }
      } catch (Throwable t) {
        LOG.info("InputFormat class not found: {}", t.getMessage(), t);
        // Ignore
      }
      try {
        Class<? extends OutputFormat<?, ?>> outputFormatClass = job.getOutputFormatClass();
        LOG.info("OutputFormat class: {} {}", outputFormatClass, outputFormatClass.getClassLoader());
        classes.add(outputFormatClass);
      } catch (Throwable t) {
        LOG.info("OutputFormat class not found: {}", t.getMessage(), t);
        // Ignore
      }
    }
    // End of MAPREDUCE-5957.

    // Add KMS class
    if (SecureStoreUtils.isKMSBacked(cConf) && SecureStoreUtils.isKMSCapable()) {
      classes.add(SecureStoreUtils.getKMSSecureStore());
    }

    try {
      Class<?> hbaseTableUtilClass = HBaseTableUtilFactory.getHBaseTableUtilClass();
      classes.add(hbaseTableUtilClass);
    } catch (ProvisionException e) {
      LOG.warn("Not including HBaseTableUtil classes in submitted Job Jar since they are not available");
    }

    ClassLoader oldCLassLoader = ClassLoaders.setContextClassLoader(job.getConfiguration().getClassLoader());
    appBundler.createBundle(Locations.toLocation(jobJar), classes);
    ClassLoaders.setContextClassLoader(oldCLassLoader);

    LOG.info("Built MapReduce Job Jar at {}", jobJar.toURI());
    return jobJar;
  }

  /**
   * Returns a resolved {@link TypeToken} of the given super type by reading a class from the job configuration that
   * extends from super type.
   *
   * @param conf the job configuration
   * @param typeAttr The job configuration attribute for getting the user class
   * @param superType Super type of the class to get from the configuration
   * @param <V> Type of the super type
   * @return A resolved {@link TypeToken} or {@code null} if no such class in the job configuration
   */
  @SuppressWarnings("unchecked")
  @VisibleForTesting
  @Nullable
  static <V> TypeToken<V> resolveClass(Configuration conf, String typeAttr, Class<V> superType) {
    Class<? extends V> userClass = conf.getClass(typeAttr, null, superType);
    if (userClass == null) {
      return null;
    }
    return resolveClass(userClass, superType);
  }

  /**
   * Returns a resolved {@link TypeToken} of the given super type of the class.
   *
   * @param userClass the user class of which we want the TypeToken
   * @param superType Super type of the class
   * @param <V> Type of the super type
   * @return A resolved {@link TypeToken}
   */
  @SuppressWarnings("unchecked")
  private static <V> TypeToken<V> resolveClass(Class<? extends V> userClass, Class<V> superType) {
    return (TypeToken<V>) TypeToken.of(userClass).getSupertype(superType);
  }

  /**
   * Sets the output key and value classes in the job configuration by inspecting the {@link Mapper} and {@link Reducer}
   * if it is not set by the user.
   *
   * @param job the MapReduce job
   * @param mapperTypeToken TypeToken of a configured mapper (may not be configured on the job). Has already been
   *                        resolved from the job's mapper class.
   */
  private void setOutputClassesIfNeeded(Job job, @Nullable TypeToken<?> mapperTypeToken) {
    Configuration conf = job.getConfiguration();

    // Try to get the type from reducer
    TypeToken<?> type = resolveClass(conf, MRJobConfig.REDUCE_CLASS_ATTR, Reducer.class);

    if (type == null) {
      // Map only job
      type = mapperTypeToken;
    }

    // If not able to detect type, nothing to set
    if (type == null || !(type.getType() instanceof ParameterizedType)) {
      return;
    }

    Type[] typeArgs = ((ParameterizedType) type.getType()).getActualTypeArguments();

    // Set it only if the user didn't set it in initialize
    // The key and value type are in the 3rd and 4th type parameters
    if (!isProgrammaticConfig(conf, MRJobConfig.OUTPUT_KEY_CLASS)) {
      Class<?> cls = TypeToken.of(typeArgs[2]).getRawType();
      LOG.debug("Set output key class to {}", cls);
      job.setOutputKeyClass(cls);
    }
    if (!isProgrammaticConfig(conf, MRJobConfig.OUTPUT_VALUE_CLASS)) {
      Class<?> cls = TypeToken.of(typeArgs[3]).getRawType();
      LOG.debug("Set output value class to {}", cls);
      job.setOutputValueClass(cls);
    }
  }

  /**
   * Sets the map output key and value classes in the job configuration by inspecting the {@link Mapper}
   * if it is not set by the user.
   *
   * @param job the MapReduce job
   * @param mapperTypeToken TypeToken of a configured mapper (may not be configured on the job). Has already been
   *                        resolved from the job's mapper class.
   */
  private void setMapOutputClassesIfNeeded(Job job, @Nullable TypeToken<?> mapperTypeToken) {
    Configuration conf = job.getConfiguration();

    TypeToken<?> type = mapperTypeToken;
    int keyIdx = 2;
    int valueIdx = 3;

    if (type == null) {
      // Reducer only job. Use the Reducer input types as the key/value classes.
      type = resolveClass(conf, MRJobConfig.REDUCE_CLASS_ATTR, Reducer.class);
      keyIdx = 0;
      valueIdx = 1;
    }

    // If not able to detect type, nothing to set.
    if (type == null || !(type.getType() instanceof ParameterizedType)) {
      return;
    }

    Type[] typeArgs = ((ParameterizedType) type.getType()).getActualTypeArguments();

    // Set it only if the user didn't set it in initialize
    // The key and value type are in the 3rd and 4th type parameters
    if (!isProgrammaticConfig(conf, MRJobConfig.MAP_OUTPUT_KEY_CLASS)) {
      Class<?> cls = TypeToken.of(typeArgs[keyIdx]).getRawType();
      LOG.debug("Set map output key class to {}", cls);
      job.setMapOutputKeyClass(cls);
    }
    if (!isProgrammaticConfig(conf, MRJobConfig.MAP_OUTPUT_VALUE_CLASS)) {
      Class<?> cls = TypeToken.of(typeArgs[valueIdx]).getRawType();
      LOG.debug("Set map output value class to {}", cls);
      job.setMapOutputValueClass(cls);
    }
  }

  private boolean isProgrammaticConfig(Configuration conf, String name) {
    String[] sources = conf.getPropertySources(name);
    return sources != null && sources.length > 0 &&
      PROGRAMATIC_SOURCE_PATTERN.matcher(sources[sources.length - 1]).matches();
  }

  /**
   * Copies a plugin archive jar to the target location.
   *
   * @param targetDir directory where the archive jar should be created
   * @return {@link Location} to the plugin archive or {@code null} if no plugin archive is available from the context.
   */
  @Nullable
  private Location createPluginArchive(Location targetDir) throws IOException {
    File pluginArchive = context.getPluginArchive();
    if (pluginArchive == null) {
      return null;
    }
    return copyFileToLocation(pluginArchive, targetDir);
  }

  /**
   * Copies a file to the target location.
   *
   * @param targetDir directory where the file should be copied to.
   * @return {@link Location} to the file or {@code null} if given file is {@code null}.
   */
  private Location copyFileToLocation(File file, Location targetDir) throws IOException {
    Location targetLocation = targetDir.append(file.getName()).getTempFile(".jar");
    Files.copy(file, Locations.newOutputSupplier(targetLocation));
    return targetLocation;
  }

  /**
   * Creates a temp copy of the program jar.
   *
   * @return a new {@link Location} which contains the same content as the program jar
   */
  private Location copyProgramJar(Location targetDir) throws IOException {
    Location programJarCopy = targetDir.append("program.jar");

    ByteStreams.copy(Locations.newInputSupplier(programJarLocation), Locations.newOutputSupplier(programJarCopy));
    LOG.info("Copied Program Jar to {}, source: {}", programJarCopy, programJarLocation);
    return programJarCopy;
  }

  /**
   * Creates a launcher jar that contains the MR AM main class and the MR task main class. It is for ClassLoader
   * construction before delegating the actual execution to the actual MR main classes.
   *
   * @see MapReduceContainerLauncher
   * @see ContainerLauncherGenerator
   */
  private Location createLauncherJar(Location targetDir) throws IOException {
    Location launcherJar = targetDir.append("launcher.jar");

    ContainerLauncherGenerator.generateLauncherJar(
      Arrays.asList(
        "org.apache.hadoop.mapreduce.v2.app.MRAppMaster",
        "org.apache.hadoop.mapred.YarnChild"
      ), MapReduceContainerLauncher.class, Locations.newOutputSupplier(launcherJar));
    return launcherJar;
  }

  private Runnable createCleanupTask(final Object...resources) {
    return new Runnable() {

      @Override
      public void run() {
        for (Object resource : resources) {
          if (resource == null) {
            continue;
          }

          try {
            if (resource instanceof File) {
              if (((File) resource).isDirectory()) {
                DirUtils.deleteDirectoryContents((File) resource);
              } else {
                ((File) resource).delete();
              }
            } else if (resource instanceof Location) {
              Locations.deleteQuietly((Location) resource, true);
            } else if (resource instanceof AutoCloseable) {
              ((AutoCloseable) resource).close();
            } else if (resource instanceof Runnable) {
              ((Runnable) resource).run();
            }
          } catch (Throwable t) {
            LOG.warn("Exception when cleaning up resource {}", resource, t);
          }
        }
      }
    };
  }

  private enum TaskType {
    MAP(Job.MAP_MEMORY_MB, Job.MAP_JAVA_OPTS),
    REDUCE(Job.REDUCE_MEMORY_MB, Job.REDUCE_JAVA_OPTS);

    private final String memoryConfKey;
    private final String javaOptsKey;
    private final String vcoreConfKey;

    TaskType(String memoryConfKey, String javaOptsKey) {
      this.memoryConfKey = memoryConfKey;
      this.javaOptsKey = javaOptsKey;

      String vcoreConfKey = null;
      try {
        String fieldName = name() + "_CPU_VCORES";
        Field field = Job.class.getField(fieldName);
        vcoreConfKey = field.get(null).toString();
      } catch (Exception e) {
        // OK to ignore
        // Some older version of hadoop-mr-client doesn't has the VCORES field as vcores was not supported in YARN.
      }
      this.vcoreConfKey = vcoreConfKey;
    }

    /**
     * Sets up resources usage for the task represented by this task type.
     *
     * @param conf configuration to modify
     * @param resources resources information or {@code null} if nothing to set
     */
    public void setResources(Configuration conf, @Nullable Resources resources) {
      if (resources == null) {
        return;
      }

      conf.setInt(memoryConfKey, resources.getMemoryMB());
      // Also set the Xmx to be smaller than the container memory.
      conf.set(javaOptsKey, "-Xmx" + (int) (resources.getMemoryMB() * 0.8) + "m");

      if (vcoreConfKey != null) {
        conf.setInt(vcoreConfKey, resources.getVirtualCores());
      }
    }
  }

  /**
   * Localizes resources requested by users in the MapReduce Program's beforeSubmit phase.
   * In Local mode, also copies resources to a temporary directory.
   *
   * @param job the {@link Job} for this MapReduce program
   * @param targetDir in local mode, a temporary directory to copy the resources to
   * @return a {@link Map} of resource name to the resource path. The resource path will be absolute in local mode,
   * while it will just contain the file name in distributed mode.
   */
  private Map<String, String> localizeUserResources(Job job, File targetDir) throws IOException {
    Map<String, String> localizedResources = new HashMap<>();
    Map<String, LocalizeResource> resourcesToLocalize = context.getResourcesToLocalize();
    for (Map.Entry<String, LocalizeResource> entry : resourcesToLocalize.entrySet()) {
      String localizedFilePath;
      String name = entry.getKey();
      Configuration mapredConf = job.getConfiguration();
      if (MapReduceTaskContextProvider.isLocal(mapredConf)) {
        // in local mode, also add localize resources in a temporary directory
        localizedFilePath =
          LocalizationUtils.localizeResource(entry.getKey(), entry.getValue(), targetDir).getAbsolutePath();
      } else {
        URI uri = entry.getValue().getURI();
        // in distributed mode, use the MapReduce Job object to localize resources
        URI actualURI;
        try {
          actualURI = new URI(uri.getScheme(), uri.getAuthority(), uri.getPath(), uri.getQuery(), name);
        } catch (URISyntaxException e) {
          // Most of the URI is constructed from the passed URI. So ideally, this should not happen.
          // If it does though, there is nothing that clients can do to recover, so not propagating a checked exception.
          throw Throwables.propagate(e);
        }
        if (entry.getValue().isArchive()) {
          job.addCacheArchive(actualURI);
        } else {
          job.addCacheFile(actualURI);
        }
        localizedFilePath = name;
      }
      LOG.debug("MapReduce Localizing file {} {}", entry.getKey(), entry.getValue());
      localizedResources.put(name, localizedFilePath);
    }
    return localizedResources;
  }
}<|MERGE_RESOLUTION|>--- conflicted
+++ resolved
@@ -306,8 +306,7 @@
         Collections.sort(jarFiles);
         classpath.addAll(jarFiles);
         classpath.add("job.jar/classes");
-<<<<<<< HEAD
-=======
+
         // Add extra jars set in cConf
         for (URI jarURI : CConfigurationUtil.getExtraJars(cConf)) {
           if ("file".equals(jarURI.getScheme())) {
@@ -318,13 +317,6 @@
           }
           classpath.add(LocalizationUtils.getLocalizedName(jarURI));
         }
-        String applicationClasspath
-          = Joiner.on(",").join(MapReduceContainerHelper.getMapReduceClassPath(mapredConf, classpath));
-
-        // Generate and localize the launcher jar to control the classloader of MapReduce containers processes
-        Location launcherJar = createLauncherJar(applicationClasspath, tempLocation);
-        job.addCacheFile(launcherJar.toURI());
->>>>>>> eefe20c3
 
         // Add the mapreduce application classpath at last
         MapReduceContainerHelper.addMapReduceClassPath(mapredConf, classpath);
