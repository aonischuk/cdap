/*
 * Copyright © 2014-2015 Cask Data, Inc.
 *
 * Licensed under the Apache License, Version 2.0 (the "License"); you may not
 * use this file except in compliance with the License. You may obtain a copy of
 * the License at
 *
 * http://www.apache.org/licenses/LICENSE-2.0
 *
 * Unless required by applicable law or agreed to in writing, software
 * distributed under the License is distributed on an "AS IS" BASIS, WITHOUT
 * WARRANTIES OR CONDITIONS OF ANY KIND, either express or implied. See the
 * License for the specific language governing permissions and limitations under
 * the License.
 */

package co.cask.cdap.internal.app.store;

import co.cask.cdap.AllProgramsApp;
import co.cask.cdap.AppWithNoServices;
import co.cask.cdap.AppWithServices;
import co.cask.cdap.AppWithWorker;
import co.cask.cdap.AppWithWorkflow;
import co.cask.cdap.FlowMapReduceApp;
import co.cask.cdap.NoProgramsApp;
import co.cask.cdap.ToyApp;
import co.cask.cdap.WordCountApp;
import co.cask.cdap.api.ProgramSpecification;
<<<<<<< HEAD
=======
import co.cask.cdap.api.Resources;
import co.cask.cdap.api.annotation.Handle;
>>>>>>> fe9d5546
import co.cask.cdap.api.annotation.Output;
import co.cask.cdap.api.annotation.ProcessInput;
import co.cask.cdap.api.annotation.UseDataSet;
import co.cask.cdap.api.app.AbstractApplication;
import co.cask.cdap.api.app.ApplicationContext;
import co.cask.cdap.api.data.stream.Stream;
import co.cask.cdap.api.dataset.DatasetProperties;
import co.cask.cdap.api.dataset.lib.IndexedTable;
import co.cask.cdap.api.dataset.lib.IndexedTableDefinition;
import co.cask.cdap.api.dataset.lib.KeyValueTable;
import co.cask.cdap.api.dataset.table.Table;
import co.cask.cdap.api.flow.FlowSpecification;
import co.cask.cdap.api.flow.flowlet.AbstractFlowlet;
import co.cask.cdap.api.flow.flowlet.OutputEmitter;
import co.cask.cdap.api.mapreduce.AbstractMapReduce;
import co.cask.cdap.api.schedule.SchedulableProgramType;
import co.cask.cdap.api.schedule.Schedule;
import co.cask.cdap.api.schedule.ScheduleSpecification;
import co.cask.cdap.api.schedule.Schedules;
import co.cask.cdap.api.service.ServiceSpecification;
import co.cask.cdap.api.workflow.ScheduleProgramInfo;
import co.cask.cdap.app.ApplicationSpecification;
import co.cask.cdap.app.DefaultAppConfigurer;
import co.cask.cdap.app.program.Program;
import co.cask.cdap.app.runtime.ProgramController;
import co.cask.cdap.app.runtime.RunIds;
import co.cask.cdap.common.conf.Constants;
import co.cask.cdap.common.namespace.NamespacedLocationFactory;
import co.cask.cdap.internal.app.Specifications;
import co.cask.cdap.internal.app.namespace.NamespaceAdmin;
import co.cask.cdap.proto.Id;
import co.cask.cdap.proto.ProgramRunStatus;
import co.cask.cdap.proto.ProgramType;
import co.cask.cdap.proto.RunRecord;
import co.cask.cdap.templates.AdapterSpecification;
import co.cask.cdap.test.internal.AppFabricTestHelper;
import co.cask.cdap.test.internal.DefaultId;
import com.google.common.base.Objects;
import com.google.common.base.Throwables;
import com.google.common.collect.ImmutableMap;
import com.google.common.collect.Iterables;
import com.google.common.collect.Sets;
import com.google.gson.Gson;
import com.google.inject.Injector;
import org.apache.twill.api.RunId;
import org.apache.twill.filesystem.LocalLocationFactory;
import org.junit.Assert;
import org.junit.Before;
import org.junit.BeforeClass;
import org.junit.Test;

import java.util.Collection;
import java.util.Iterator;
import java.util.List;
import java.util.Map;
import java.util.NoSuchElementException;
import java.util.Set;
import java.util.UUID;
import java.util.concurrent.TimeUnit;

/**
 *
 */
public class DefaultStoreTest {
  private static final Gson GSON = new Gson();
  private static DefaultStore store;

  @BeforeClass
  public static void beforeClass() throws Exception {
    Injector injector = AppFabricTestHelper.getInjector();
    store = injector.getInstance(DefaultStore.class);
  }

  @Before
  public void before() throws Exception {
    store.clear();
    NamespacedLocationFactory namespacedLocationFactory =
      AppFabricTestHelper.getInjector().getInstance(NamespacedLocationFactory.class);
    namespacedLocationFactory.get(Constants.DEFAULT_NAMESPACE_ID).delete(true);
    NamespaceAdmin admin = AppFabricTestHelper.getInjector().getInstance(NamespaceAdmin.class);
    admin.createNamespace(Constants.DEFAULT_NAMESPACE_META);
  }

  @Test
  public void testLoadingProgram() throws Exception {
    AppFabricTestHelper.deployApplication(ToyApp.class);
    Program program = store.loadProgram(Id.Program.from(DefaultId.NAMESPACE.getId(), "ToyApp",
                                                        ProgramType.FLOW, "ToyFlow"),
                                        ProgramType.FLOW);
    Assert.assertNotNull(program);
  }

  @Test(expected = RuntimeException.class)
  public void testStopBeforeStart() throws RuntimeException {
    Id.Program programId = Id.Program.from("account1", "invalidApp", ProgramType.FLOW, "InvalidFlowOperation");
    long now = System.currentTimeMillis();
    store.setStop(programId, "runx", now, ProgramController.State.ERROR.getRunStatus());
  }

  @Test
  public void testConcurrentStopStart() throws Exception {
    // Two programs that start/stop at same time
    // Should have two run history.
    Id.Program programId = Id.Program.from("account1", "concurrentApp", ProgramType.FLOW, "concurrentFlow");
    long now = System.currentTimeMillis();
    long nowSecs = TimeUnit.MILLISECONDS.toSeconds(now);

    RunId run1 = RunIds.generate(now - 10000);
    store.setStart(programId, run1.getId(), runIdToSecs(run1));
    RunId run2 = RunIds.generate(now - 10000);
    store.setStart(programId, run2.getId(), runIdToSecs(run2));

    store.setStop(programId, run1.getId(), nowSecs, ProgramController.State.COMPLETED.getRunStatus());
    store.setStop(programId, run2.getId(), nowSecs, ProgramController.State.COMPLETED.getRunStatus());

    List<RunRecord> history = store.getRuns(programId, ProgramRunStatus.ALL,
                                            0, Long.MAX_VALUE, Integer.MAX_VALUE);
    Assert.assertEquals(2, history.size());
  }

  @Test
  public void testAdapterLogRunHistory() throws Exception {
    String adapter = "adapter1";
    Id.Program programId = Id.Program.from("ns1", "app1", ProgramType.WORKER, "wrk1");
    long now = System.currentTimeMillis();
    long nowSecs = TimeUnit.MILLISECONDS.toSeconds(now);
    RunId run1 = RunIds.generate(now - 20000);

    // Record start through an Adapter but try to stop the run outside of an adapter.
    store.setStart(programId, run1.getId(), runIdToSecs(run1), adapter);

    // RunRecord should be available through RunRecord query for that Program.
    RunRecord programRun = store.getRun(programId, run1.getId());
    Assert.assertEquals(run1.getId(), programRun.getPid());

    store.setStop(programId, run1.getId(), nowSecs - 10, ProgramController.State.COMPLETED.getRunStatus());

    RunRecord adapterRun = store.getRun(programId, run1.getId());
    Assert.assertNotNull(adapterRun);
    Assert.assertEquals(run1.getId(), adapterRun.getPid());

    // RunRecords query for the Program under different Adapter name should not return anything
    List<RunRecord> records = store.getRuns(programId, ProgramRunStatus.ALL, 0, Long.MAX_VALUE, Integer.MAX_VALUE,
                                            "invalidAdapter");
    Assert.assertTrue(records.isEmpty());

    // RunRecords query for the Program should return the RunRecord
    List<RunRecord> runRecords = store.getRuns(programId, ProgramRunStatus.ALL, 0, Long.MAX_VALUE, Integer.MAX_VALUE);
    Assert.assertEquals(1, runRecords.size());
    Assert.assertEquals(run1.getId(), Iterables.getFirst(runRecords, null).getPid());

    List<RunRecord> adapterRuns = store.getRuns(programId, ProgramRunStatus.ALL, 0, Long.MAX_VALUE, Integer.MAX_VALUE,
                                                adapter);
    List<RunRecord> completedRuns = store.getRuns(programId, ProgramRunStatus.COMPLETED, 0, Long.MAX_VALUE,
                                                  Integer.MAX_VALUE, adapter);
    Assert.assertEquals(adapterRuns, completedRuns);
    Assert.assertEquals(1, adapterRuns.size());
    Assert.assertEquals(run1.getId(), Iterables.getFirst(adapterRuns, null).getPid());
  }

  @Test
  public void testLogProgramRunHistory() throws Exception {
    // record finished flow
    Id.Program programId = Id.Program.from("account1", "application1", ProgramType.FLOW, "flow1");
    long now = System.currentTimeMillis();
    long nowSecs = TimeUnit.MILLISECONDS.toSeconds(now);

    RunId run1 = RunIds.generate(now - 20000);
    store.setStart(programId, run1.getId(), runIdToSecs(run1));
    store.setStop(programId, run1.getId(), nowSecs - 10, ProgramController.State.ERROR.getRunStatus());

    // record another finished flow
    RunId run2 = RunIds.generate(now - 10000);
    store.setStart(programId, run2.getId(), runIdToSecs(run2));
    store.setStop(programId, run2.getId(), nowSecs - 5, ProgramController.State.COMPLETED.getRunStatus());

    // record not finished flow
    RunId run3 = RunIds.generate(now);
    store.setStart(programId, run3.getId(), runIdToSecs(run3));

    // For a RunRecord that has not yet been completed, getStopTs should return null
    RunRecord runRecord = store.getRun(programId, run3.getId());
    Assert.assertNull(runRecord.getStopTs());

    // record run of different program
    Id.Program programId2 = Id.Program.from("account1", "application1", ProgramType.FLOW, "flow2");
    RunId run4 = RunIds.generate(now - 5000);
    store.setStart(programId2, run4.getId(), runIdToSecs(run4));
    store.setStop(programId2, run4.getId(), nowSecs - 4, ProgramController.State.COMPLETED.getRunStatus());

    // record for different account
    store.setStart(Id.Program.from("account2", "application1", ProgramType.FLOW, "flow1"),
                   run3.getId(), RunIds.getTime(run3, TimeUnit.MILLISECONDS));

    // we should probably be better with "get" method in DefaultStore interface to do that, but we don't have one
    List<RunRecord> successHistory = store.getRuns(programId, ProgramRunStatus.COMPLETED,
                                                   0, Long.MAX_VALUE, Integer.MAX_VALUE);

    List<RunRecord> failureHistory = store.getRuns(programId, ProgramRunStatus.FAILED,
                                                   nowSecs - 20, nowSecs - 10, Integer.MAX_VALUE);
    Assert.assertEquals(failureHistory, store.getRuns(programId, ProgramRunStatus.FAILED,
                                                      0, Long.MAX_VALUE, Integer.MAX_VALUE));

    // only finished + succeeded runs should be returned
    Assert.assertEquals(1, successHistory.size());
    // only finished + failed runs should be returned
    Assert.assertEquals(1, failureHistory.size());
    // records should be sorted by start time latest to earliest
    RunRecord run = successHistory.get(0);
    Assert.assertEquals(nowSecs - 10, run.getStartTs());
    Assert.assertEquals(Long.valueOf(nowSecs - 5), run.getStopTs());
    Assert.assertEquals(ProgramController.State.COMPLETED.getRunStatus(), run.getStatus());

    run = failureHistory.get(0);
    Assert.assertEquals(nowSecs - 20, run.getStartTs());
    Assert.assertEquals(Long.valueOf(nowSecs - 10), run.getStopTs());
    Assert.assertEquals(ProgramController.State.ERROR.getRunStatus(), run.getStatus());

    // Assert all history
    List<RunRecord> allHistory = store.getRuns(programId, ProgramRunStatus.ALL,
                                               nowSecs - 20, nowSecs + 1, Integer.MAX_VALUE);
    Assert.assertEquals(allHistory.toString(), 3, allHistory.size());

    // Assert running programs
    List<RunRecord> runningHistory = store.getRuns(programId, ProgramRunStatus.RUNNING, nowSecs, nowSecs + 1, 100);
    Assert.assertEquals(1, runningHistory.size());
    Assert.assertEquals(runningHistory, store.getRuns(programId, ProgramRunStatus.RUNNING, 0, Long.MAX_VALUE, 100));

    // Get a run record for running program
    RunRecord expectedRunning = runningHistory.get(0);
    Assert.assertNotNull(expectedRunning);
    RunRecord actualRunning = store.getRun(programId, expectedRunning.getPid());
    Assert.assertEquals(expectedRunning, actualRunning);

    // Get a run record for completed run
    RunRecord expectedCompleted = successHistory.get(0);
    Assert.assertNotNull(expectedCompleted);
    RunRecord actualCompleted = store.getRun(programId, expectedCompleted.getPid());
    Assert.assertEquals(expectedCompleted, actualCompleted);

    // Backwards compatibility test with random UUIDs
    // record finished flow
    RunId run5 = RunIds.fromString(UUID.randomUUID().toString());
    store.setStart(programId, run5.getId(), nowSecs - 8);
    store.setStop(programId, run5.getId(), nowSecs - 4, ProgramController.State.COMPLETED.getRunStatus());

    // record not finished flow
    RunId run6 = RunIds.fromString(UUID.randomUUID().toString());
    store.setStart(programId, run6.getId(), nowSecs - 2);

    // Get run record for run5
    RunRecord expectedRecord5 = new RunRecord(run5.getId(), nowSecs - 8, nowSecs - 4, ProgramRunStatus.COMPLETED);
    RunRecord actualRecord5 = store.getRun(programId, run5.getId());
    Assert.assertEquals(expectedRecord5, actualRecord5);

    // Get run record for run6
    RunRecord expectedRecord6 = new RunRecord(run6.getId(), nowSecs - 2, null, ProgramRunStatus.RUNNING);
    RunRecord actualRecord6 = store.getRun(programId, run6.getId());
    Assert.assertEquals(expectedRecord6, actualRecord6);

    // Non-existent run record should give null
    Assert.assertNull(store.getRun(programId, UUID.randomUUID().toString()));

    // Searching for history in wrong time range should give us no results
    Assert.assertTrue(
      store.getRuns(programId, ProgramRunStatus.COMPLETED, nowSecs - 5000, nowSecs - 2000, Integer.MAX_VALUE).isEmpty()
    );
    Assert.assertTrue(
      store.getRuns(programId, ProgramRunStatus.ALL, nowSecs - 5000, nowSecs - 2000, Integer.MAX_VALUE).isEmpty()
    );
  }

  private long runIdToSecs(RunId runId) {
    return RunIds.getTime(runId, TimeUnit.SECONDS);
  }

  @Test
  public void testAddApplication() throws Exception {
    ApplicationSpecification spec = Specifications.from(new WordCountApp());
    Id.Application id = new Id.Application(new Id.Namespace("account1"), "application1");
    store.addApplication(id, spec, new LocalLocationFactory().create("/foo/path/application1.jar"));

    ApplicationSpecification stored = store.getApplication(id);
    assertWordCountAppSpecAndInMetadataStore(stored);

    Assert.assertEquals("/foo/path/application1.jar", store.getApplicationArchiveLocation(id).toURI().getPath());
  }

  @Test
  public void testUpdateSameApplication() throws Exception {
    ApplicationSpecification spec = Specifications.from(new WordCountApp());
    Id.Application id = new Id.Application(new Id.Namespace("account1"), "application1");
    store.addApplication(id, spec, new LocalLocationFactory().create("/foo/path/application1.jar"));
    // update
    store.addApplication(id, spec, new LocalLocationFactory().create("/foo/path/application1_modified.jar"));

    ApplicationSpecification stored = store.getApplication(id);
    assertWordCountAppSpecAndInMetadataStore(stored);
    Assert.assertEquals("/foo/path/application1_modified.jar",
                        store.getApplicationArchiveLocation(id).toURI().getPath());
  }

  @Test
  public void testUpdateChangedApplication() throws Exception {
    Id.Application id = new Id.Application(new Id.Namespace("account1"), "application1");

    store.addApplication(id, Specifications.from(new FooApp()), new LocalLocationFactory().create("/foo"));
    // update
    store.addApplication(id, Specifications.from(new ChangedFooApp()), new LocalLocationFactory().create("/foo"));

    ApplicationSpecification stored = store.getApplication(id);
    assertChangedFooAppSpecAndInMetadataStore(stored);
  }

  private static class FooApp extends AbstractApplication {
    @Override
    public void configure() {
      setName("FooApp");
      setDescription("Foo App");
      addStream(new Stream("stream1"));
      addStream(new Stream("stream2"));
      createDataset("dataset1", Table.class);
      createDataset("dataset2", KeyValueTable.class);
      addFlow(new FlowImpl("flow1"));
      addFlow(new FlowImpl("flow2"));
      addMapReduce(new FooMapReduceJob("mrJob1"));
      addMapReduce(new FooMapReduceJob("mrJob2"));
    }
  }

  private static class ChangedFooApp extends AbstractApplication {
    @Override
    public void configure() {
      setName("FooApp");
      setDescription("Foo App");
      addStream(new Stream("stream2"));
      addStream(new Stream("stream3"));
      createDataset("dataset2", KeyValueTable.class);

      createDataset("dataset3", IndexedTable.class,
                    DatasetProperties.builder().add(IndexedTableDefinition.INDEX_COLUMNS_CONF_KEY, "foo").build());
      addFlow(new FlowImpl("flow2"));
      addFlow(new FlowImpl("flow3"));
      addMapReduce(new FooMapReduceJob("mrJob2"));
      addMapReduce(new FooMapReduceJob("mrJob3"));
    }
  }

  private static class FlowImpl implements co.cask.cdap.api.flow.Flow {
    private String name;

    private FlowImpl(String name) {
      this.name = name;
    }

    @Override
    public FlowSpecification configure() {
      return FlowSpecification.Builder.with()
        .setName(name)
        .setDescription("Flow for counting words")
        .withFlowlets().add(new FlowletImpl("flowlet1"))
        .connect().from(new co.cask.cdap.api.data.stream.Stream("stream1")).to(new FlowletImpl("flowlet1"))
        .build();
    }
  }

  /**
   *
   */
  public static class FlowletImpl extends AbstractFlowlet {
    @UseDataSet("dataset2")
    private KeyValueTable counters;

    @Output("output")
    private OutputEmitter<String> output;

    protected FlowletImpl(String name) {
      super(name);
    }

    @ProcessInput("process")
    public void bar(String str) {
      output.emit(str);
    }
  }

  /**
   * Map reduce job for testing MDS.
   */
  public static class FooMapReduceJob extends AbstractMapReduce {
    private final String name;

    public FooMapReduceJob(String name) {
      this.name = name;
    }

    @Override
    public void configure() {
      setName(name);
      setDescription("Mapreduce that does nothing (and actually doesn't run) - it is here for testing MDS");
    }
  }

  private void assertWordCountAppSpecAndInMetadataStore(ApplicationSpecification stored) {
    // should be enough to make sure it is stored
    Assert.assertEquals(WordCountApp.WordCountFlow.class.getName(),
                        stored.getFlows().get("WordCountFlow").getClassName());
  }

  private void assertChangedFooAppSpecAndInMetadataStore(ApplicationSpecification stored) {
    // should be enough to make sure it is stored
    Assert.assertEquals(FlowImpl.class.getName(),
                        stored.getFlows().get("flow2").getClassName());
  }


  @Test
  public void testServiceDeletion() throws Exception {
    // Store the application specification
    AbstractApplication app = new AppWithServices();

    ApplicationSpecification appSpec = Specifications.from(app);
    Id.Application appId = new Id.Application(new Id.Namespace(DefaultId.NAMESPACE.getId()), appSpec.getName());
    store.addApplication(appId, appSpec, new LocalLocationFactory().create("/appwithservicestestdelete"));

    AbstractApplication newApp = new AppWithNoServices();

    // get the delete program specs after deploying AppWithNoServices
    List<ProgramSpecification> programSpecs = store.getDeletedProgramSpecifications(appId, Specifications.from(newApp));

    //verify the result.
    Assert.assertEquals(1, programSpecs.size());
    Assert.assertEquals("NoOpService", programSpecs.get(0).getName());
  }

  @Test
  public void testServiceInstances() throws Exception {
    AppFabricTestHelper.deployApplication(AppWithServices.class);
    AbstractApplication app = new AppWithServices();
    DefaultAppConfigurer appConfigurer = new DefaultAppConfigurer(app);
    app.configure(appConfigurer, new ApplicationContext());

    ApplicationSpecification appSpec = appConfigurer.createSpecification();
    Id.Application appId = new Id.Application(new Id.Namespace(DefaultId.NAMESPACE.getId()), appSpec.getName());
    store.addApplication(appId, appSpec, new LocalLocationFactory().create("/appwithservices"));

    // Test setting of service instances
    Id.Program programId = Id.Program.from(appId, ProgramType.SERVICE, "NoOpService");
    int count = store.getServiceInstances(programId);
    Assert.assertEquals(1, count);

    store.setServiceInstances(programId, 10);
    count = store.getServiceInstances(programId);
    Assert.assertEquals(10, count);

    ApplicationSpecification newSpec = store.getApplication(appId);
    Map<String, ServiceSpecification> services = newSpec.getServices();
    Assert.assertEquals(1, services.size());

    ServiceSpecification serviceSpec = services.get("NoOpService");
    Assert.assertEquals(10, serviceSpec.getInstances());
  }

  @Test
  public void testSetFlowletInstances() throws Exception {
    AppFabricTestHelper.deployApplication(WordCountApp.class);

    ApplicationSpecification spec = Specifications.from(new WordCountApp());
    int initialInstances = spec.getFlows().get("WordCountFlow").getFlowlets().get("StreamSource").getInstances();
    Id.Application appId = new Id.Application(new Id.Namespace(DefaultId.NAMESPACE.getId()), spec.getName());
    store.addApplication(appId, spec, new LocalLocationFactory().create("/foo"));

    Id.Program programId = new Id.Program(appId, ProgramType.FLOW, "WordCountFlow");
    store.setFlowletInstances(programId, "StreamSource",
                                                      initialInstances + 5);
    // checking that app spec in store was adjusted
    ApplicationSpecification adjustedSpec = store.getApplication(appId);
    Assert.assertEquals(initialInstances + 5,
                        adjustedSpec.getFlows().get("WordCountFlow").getFlowlets().get("StreamSource").getInstances());

    // checking that program spec in program jar was adjsuted
    Program program = store.loadProgram(programId, ProgramType.FLOW);
    Assert.assertEquals(initialInstances + 5,
                        program.getApplicationSpecification().
                          getFlows().get("WordCountFlow").getFlowlets().get("StreamSource").getInstances());
  }

  @Test
<<<<<<< HEAD
=======
  public void testProcedureInstances() throws Exception {
    AppFabricTestHelper.deployApplication(AllProgramsApp.class);
    ApplicationSpecification spec = Specifications.from(new AllProgramsApp());

    Id.Application appId = new Id.Application(new Id.Namespace(DefaultId.NAMESPACE.getId()), spec.getName());
    Id.Program programId = new Id.Program(appId, ProgramType.PROCEDURE, "NoOpProcedure");

    int instancesFromSpec = spec.getProcedures().get("NoOpProcedure").getInstances();
    Assert.assertEquals(1, instancesFromSpec);
    int instances = store.getProcedureInstances(programId);
    Assert.assertEquals(instancesFromSpec, instances);

    store.setProcedureInstances(programId, 10);
    instances = store.getProcedureInstances(programId);
    Assert.assertEquals(10, instances);
  }

  @Test
  public void testWorkerInstances() throws Exception {
    AppFabricTestHelper.deployApplication(AppWithWorker.class);
    ApplicationSpecification spec = Specifications.from(new AppWithWorker());

    Id.Application appId = Id.Application.from(DefaultId.NAMESPACE.getId(), spec.getName());
    Id.Program programId = Id.Program.from(appId, ProgramType.WORKER, AppWithWorker.WORKER);

    int instancesFromSpec = spec.getWorkers().get(AppWithWorker.WORKER).getInstances();
    Assert.assertEquals(1, instancesFromSpec);
    int instances = store.getWorkerInstances(programId);
    Assert.assertEquals(instancesFromSpec, instances);

    store.setWorkerInstances(programId, 9);
    instances = store.getWorkerInstances(programId);
    Assert.assertEquals(9, instances);
  }

  @Test
>>>>>>> fe9d5546
  public void testRemoveAllApplications() throws Exception {
    ApplicationSpecification spec = Specifications.from(new WordCountApp());
    Id.Namespace namespaceId = new Id.Namespace("account1");
    Id.Application appId = new Id.Application(namespaceId, spec.getName());
    store.addApplication(appId, spec, new LocalLocationFactory().create("/foo"));

    Assert.assertNotNull(store.getApplication(appId));
    Assert.assertEquals(1, store.getAllStreams(new Id.Namespace("account1")).size());

    // removing flow
    store.removeAllApplications(namespaceId);

    Assert.assertNull(store.getApplication(appId));
    // Streams and DataSets should survive deletion
    Assert.assertEquals(1, store.getAllStreams(new Id.Namespace("account1")).size());
  }

  @Test
  public void testRemoveAll() throws Exception {
    ApplicationSpecification spec = Specifications.from(new WordCountApp());
    Id.Namespace namespaceId = new Id.Namespace("account1");
    Id.Application appId = new Id.Application(namespaceId, "application1");
    store.addApplication(appId, spec, new LocalLocationFactory().create("/foo"));

    Assert.assertNotNull(store.getApplication(appId));
    Assert.assertEquals(1, store.getAllStreams(new Id.Namespace("account1")).size());

    // removing flow
    store.removeAll(namespaceId);

    Assert.assertNull(store.getApplication(appId));
    // Streams and DataSets should not survive deletion
    Assert.assertEquals(0, store.getAllStreams(new Id.Namespace("account1")).size());
  }

  @Test
  public void testRemoveApplication() throws Exception {
    ApplicationSpecification spec = Specifications.from(new WordCountApp());
    Id.Namespace namespaceId = new Id.Namespace("account1");
    Id.Application appId = new Id.Application(namespaceId, spec.getName());
    store.addApplication(appId, spec, new LocalLocationFactory().create("/foo"));

    Assert.assertNotNull(store.getApplication(appId));
    Assert.assertEquals(1, store.getAllStreams(new Id.Namespace("account1")).size());

    // removing application
    store.removeApplication(appId);

    Assert.assertNull(store.getApplication(appId));
    // Streams and DataSets should survive deletion
    Assert.assertEquals(1, store.getAllStreams(new Id.Namespace("account1")).size());
  }

  @Test
  public void testRuntimeArgsDeletion() throws Exception {
    ApplicationSpecification spec = Specifications.from(new AllProgramsApp());
    Id.Namespace namespaceId = new Id.Namespace("testDeleteRuntimeArgs");
    Id.Application appId = new Id.Application(namespaceId, spec.getName());
    store.addApplication(appId, spec, new LocalLocationFactory().create("/foo"));

    Assert.assertNotNull(store.getApplication(appId));

    Id.Program flowProgramId = new Id.Program(appId, ProgramType.FLOW, "NoOpFlow");
    Id.Program mapreduceProgramId = new Id.Program(appId, ProgramType.MAPREDUCE, "NoOpMR");
    Id.Program workflowProgramId = new Id.Program(appId, ProgramType.WORKFLOW, "NoOpWorkflow");

    store.storeRunArguments(flowProgramId, ImmutableMap.of("model", "click"));
    store.storeRunArguments(mapreduceProgramId, ImmutableMap.of("path", "/data"));
    store.storeRunArguments(workflowProgramId, ImmutableMap.of("whitelist", "cask"));


    Map<String, String> args = store.getRunArguments(flowProgramId);
    Assert.assertEquals(1, args.size());
    Assert.assertEquals("click", args.get("model"));

    args = store.getRunArguments(mapreduceProgramId);
    Assert.assertEquals(1, args.size());
    Assert.assertEquals("/data", args.get("path"));

    args = store.getRunArguments(workflowProgramId);
    Assert.assertEquals(1, args.size());
    Assert.assertEquals("cask", args.get("whitelist"));

    // removing application
    store.removeApplication(appId);

    //Check if args are deleted.
    args = store.getRunArguments(flowProgramId);
    Assert.assertEquals(0, args.size());

    args = store.getRunArguments(mapreduceProgramId);
    Assert.assertEquals(0, args.size());

    args = store.getRunArguments(workflowProgramId);
    Assert.assertEquals(0, args.size());
  }

  @Test
  public void testHistoryDeletion() throws Exception {

    // Deploy two apps, write some history for programs
    // Remove application using accountId, AppId and verify
    // Remove all from accountId and verify
    ApplicationSpecification spec = Specifications.from(new AllProgramsApp());
    Id.Namespace namespaceId = new Id.Namespace("testDeleteAll");
    Id.Application appId1 = new Id.Application(namespaceId, spec.getName());
    store.addApplication(appId1, spec, new LocalLocationFactory().create("/allPrograms"));

    spec = Specifications.from(new WordCountApp());
    Id.Application appId2 = new Id.Application(namespaceId, spec.getName());
    store.addApplication(appId2, spec, new LocalLocationFactory().create("/wordCount"));

    Id.Program flowProgramId1 = new Id.Program(appId1, ProgramType.FLOW, "NoOpFlow");
    Id.Program mapreduceProgramId1 = new Id.Program(appId1, ProgramType.MAPREDUCE, "NoOpMR");
    Id.Program workflowProgramId1 = new Id.Program(appId1, ProgramType.WORKFLOW, "NoOpWorkflow");

    Id.Program flowProgramId2 = new Id.Program(appId2, ProgramType.FLOW, "WordCountFlow");

    Assert.assertNotNull(store.getApplication(appId1));
    Assert.assertNotNull(store.getApplication(appId2));

    long now = System.currentTimeMillis();

    store.setStart(flowProgramId1, "flowRun1", now - 1000);
    store.setStop(flowProgramId1, "flowRun1", now, ProgramController.State.COMPLETED.getRunStatus());

    store.setStart(mapreduceProgramId1, "mrRun1", now - 1000);
    store.setStop(mapreduceProgramId1, "mrRun1", now, ProgramController.State.COMPLETED.getRunStatus());

    store.setStart(workflowProgramId1, "wfRun1", now - 1000);
    store.setStop(workflowProgramId1, "wfRun1", now, ProgramController.State.COMPLETED.getRunStatus());

    store.setStart(flowProgramId2, "flowRun2", now - 1000);
    store.setStop(flowProgramId2, "flowRun2", now, ProgramController.State.COMPLETED.getRunStatus());

    verifyRunHistory(flowProgramId1, 1);
    verifyRunHistory(mapreduceProgramId1, 1);
    verifyRunHistory(workflowProgramId1, 1);

    verifyRunHistory(flowProgramId2, 1);

    // removing application
    store.removeApplication(appId1);

    Assert.assertNull(store.getApplication(appId1));

    verifyRunHistory(flowProgramId1, 0);
    verifyRunHistory(mapreduceProgramId1, 0);
    verifyRunHistory(workflowProgramId1, 0);

    // Check to see if the flow history of second app is not deleted
    verifyRunHistory(flowProgramId2, 1);

    // remove all
    store.removeAll(namespaceId);

    verifyRunHistory(flowProgramId2, 0);
  }

  private void verifyRunHistory(Id.Program programId, int count) {
    List<RunRecord> history = store.getRuns(programId, ProgramRunStatus.ALL,
                                            0, Long.MAX_VALUE, Integer.MAX_VALUE);
    Assert.assertEquals(count, history.size());
  }

  @Test
  public void testCheckDeletedProgramSpecs () throws Exception {
    //Deploy program with all types of programs.
    AppFabricTestHelper.deployApplication(AllProgramsApp.class);
    ApplicationSpecification spec = Specifications.from(new AllProgramsApp());

    Set<String> specsToBeVerified = Sets.newHashSet();
    specsToBeVerified.addAll(spec.getMapReduce().keySet());
    specsToBeVerified.addAll(spec.getWorkflows().keySet());
    specsToBeVerified.addAll(spec.getFlows().keySet());

    //Verify if there are 4 program specs in AllProgramsApp
    Assert.assertEquals(3, specsToBeVerified.size());

    Id.Application appId = Id.Application.from(DefaultId.NAMESPACE, "App");
    // Check the diff with the same app - re-deployement scenario where programs are not removed.
    List<ProgramSpecification> deletedSpecs = store.getDeletedProgramSpecifications(appId,  spec);
    Assert.assertEquals(0, deletedSpecs.size());

    //Get the spec for app that contains no programs.
    spec = Specifications.from(new NoProgramsApp());

    //Get the deleted program specs by sending a spec with same name as AllProgramsApp but with no programs
    deletedSpecs = store.getDeletedProgramSpecifications(appId, spec);
    Assert.assertEquals(3, deletedSpecs.size());

    for (ProgramSpecification specification : deletedSpecs) {
      //Remove the spec that is verified, to check the count later.
      specsToBeVerified.remove(specification.getName());
    }

    //All the 4 specs should have been deleted.
    Assert.assertEquals(0, specsToBeVerified.size());
  }

  @Test
  public void testCheckDeletedWorkflow () throws Exception {
    //Deploy program with all types of programs.
    AppFabricTestHelper.deployApplication(AllProgramsApp.class);
    ApplicationSpecification spec = Specifications.from(new AllProgramsApp());

    Set<String> specsToBeDeleted = Sets.newHashSet();
    specsToBeDeleted.addAll(spec.getWorkflows().keySet());

    Assert.assertEquals(1, specsToBeDeleted.size());

    Id.Application appId = Id.Application.from(DefaultId.NAMESPACE, "App");

    //Get the spec for app that contains only flow and mapreduce - removing workflows.
    spec = Specifications.from(new FlowMapReduceApp());

    //Get the deleted program specs by sending a spec with same name as AllProgramsApp but with no programs
    List<ProgramSpecification> deletedSpecs = store.getDeletedProgramSpecifications(appId, spec);
    Assert.assertEquals(1, deletedSpecs.size());

    for (ProgramSpecification specification : deletedSpecs) {
      //Remove the spec that is verified, to check the count later.
      specsToBeDeleted.remove(specification.getName());
    }

    //2 specs should have been deleted and 0 should be remaining.
    Assert.assertEquals(0, specsToBeDeleted.size());
  }

  private static final Id.Namespace account = new Id.Namespace(Constants.DEFAULT_NAMESPACE);
  private static final Id.Application appId = new Id.Application(account, AppWithWorkflow.NAME);
  private static final Id.Program program = new Id.Program(appId, ProgramType.WORKFLOW,
                                                           AppWithWorkflow.SampleWorkflow.NAME);
  private static final SchedulableProgramType programType = SchedulableProgramType.WORKFLOW;
  private static final Schedule schedule1 = Schedules.createTimeSchedule("Schedule1", "Every minute", "* * * * ?");
  private static final Schedule schedule2 = Schedules.createTimeSchedule("Schedule2", "Every Hour", "0 * * * ?");
  private static final Schedule scheduleWithSameName = Schedules.createTimeSchedule("Schedule2", "Every minute",
                                                                                    "* * * * ?");
  private static final Map<String, String> properties1 = ImmutableMap.of();
  private static final Map<String, String> properties2 = ImmutableMap.of();
  private static final ScheduleSpecification scheduleSpec1 =
    new ScheduleSpecification(schedule1, new ScheduleProgramInfo(programType, AppWithWorkflow.SampleWorkflow.NAME),
                              properties1);
  private static final ScheduleSpecification scheduleSpec2 =
    new ScheduleSpecification(schedule2, new ScheduleProgramInfo(programType, AppWithWorkflow.SampleWorkflow.NAME),
                              properties2);
  private static final ScheduleSpecification scheduleWithSameNameSpec =
    new ScheduleSpecification(scheduleWithSameName, new ScheduleProgramInfo(programType,
                                                                            AppWithWorkflow.SampleWorkflow.NAME),
                              properties2);

  @Test
  public void testDynamicScheduling() throws Exception {
    AppFabricTestHelper.deployApplication(AppWithWorkflow.class);
    Id.Application appId = Id.Application.from(Constants.DEFAULT_NAMESPACE, AppWithWorkflow.NAME);

    Map<String, ScheduleSpecification> schedules = getSchedules(appId);
    Assert.assertEquals(0, schedules.size());

    store.addSchedule(program, scheduleSpec1);
    schedules = getSchedules(appId);
    Assert.assertEquals(1, schedules.size());
    Assert.assertEquals(scheduleSpec1, schedules.get("Schedule1"));

    store.addSchedule(program, scheduleSpec2);
    schedules = getSchedules(appId);
    Assert.assertEquals(2, schedules.size());
    Assert.assertEquals(scheduleSpec2, schedules.get("Schedule2"));

    try {
      store.addSchedule(program, scheduleWithSameNameSpec);
      Assert.fail("Should have thrown Exception because multiple schedules with the same name are being added.");
    } catch (Exception ex) {
      Assert.assertEquals(ex.getCause().getCause().getMessage(),
                          "Schedule with the name 'Schedule2' already exists.");
    }

    store.deleteSchedule(program, programType, "Schedule2");
    schedules = getSchedules(appId);
    Assert.assertEquals(1, schedules.size());
    Assert.assertEquals(null, schedules.get("Schedule2"));

    try {
      store.deleteSchedule(program, programType, "Schedule2");
      Assert.fail();
    } catch (Exception e) {
      Assert.assertEquals(NoSuchElementException.class, Throwables.getRootCause(e).getClass());
    }
    schedules = getSchedules(appId);
    Assert.assertEquals(1, schedules.size());
    Assert.assertEquals(null, schedules.get("Schedule2"));
  }

  private Map<String, ScheduleSpecification> getSchedules(Id.Application appId) {
    ApplicationSpecification application = store.getApplication(appId);
    Assert.assertNotNull(application);
    return application.getSchedules();
  }

  @Test
  public void testAdapterMDSOperations() throws Exception {
    Id.Namespace namespaceId = new Id.Namespace("testAdapterMDS");

    AdapterSpecification spec1 = AdapterSpecification.builder("spec1", "template1")
      .setConfig(GSON.toJsonTree(ImmutableMap.of("k1", "v1")).getAsJsonObject())
      .build();

    TemplateConf templateConf = new TemplateConf(5, "5", ImmutableMap.of("123", "456"));
    AdapterSpecification spec2 = AdapterSpecification.builder("spec2", "template2")
      .setConfig(GSON.toJsonTree(templateConf).getAsJsonObject())
      .build();

    store.addAdapter(namespaceId, spec1);
    store.addAdapter(namespaceId, spec2);

    // check get all adapters
    Collection<AdapterSpecification> adapters = store.getAllAdapters(namespaceId);
    Assert.assertEquals(2, adapters.size());
    // apparently JsonObjects can be equal, but have different hash codes which means we can't just put
    // them in a set and compare...
    Iterator<AdapterSpecification> iter = adapters.iterator();
    AdapterSpecification actual1 = iter.next();
    AdapterSpecification actual2 = iter.next();
    // since order is not guaranteed...
    if (actual1.getName().equals(spec1.getName())) {
      Assert.assertEquals(actual1, spec1);
      Assert.assertEquals(actual2, spec2);
    } else {
      Assert.assertEquals(actual1, spec2);
      Assert.assertEquals(actual2, spec1);
    }

    // Get non existing spec
    AdapterSpecification retrievedAdapter = store.getAdapter(namespaceId, "nonExistingAdapter");
    Assert.assertNull(retrievedAdapter);

    //Retrieve specs
    AdapterSpecification retrievedSpec1 = store.getAdapter(namespaceId, spec1.getName());
    Assert.assertEquals(spec1, retrievedSpec1);
    // Remove spec
    store.removeAdapter(namespaceId, spec1.getName());

    // verify the deleted spec is gone.
    retrievedAdapter = store.getAdapter(namespaceId, spec1.getName());
    Assert.assertNull(retrievedAdapter);

    // verify the other adapter still exists
    AdapterSpecification retrievedSpec2 = store.getAdapter(namespaceId, spec2.getName());
    Assert.assertEquals(spec2, retrievedSpec2);

    // remove all
    store.removeAllAdapters(namespaceId);

    // verify all adapters are gone
    retrievedAdapter = store.getAdapter(namespaceId, spec2.getName());
    Assert.assertNull(retrievedAdapter);
  }

  private static class TemplateConf {
    private final int x;
    private final String y;
    private final Map<String, String> z;

    public TemplateConf(int x, String y, Map<String, String> z) {
      this.x = x;
      this.y = y;
      this.z = z;
    }

    @Override
    public boolean equals(Object o) {
      if (this == o) {
        return true;
      }
      if (o == null || getClass() != o.getClass()) {
        return false;
      }

      TemplateConf that = (TemplateConf) o;

      return Objects.equal(x, that.x) && Objects.equal(y, that.y) && Objects.equal(z, that.z);
    }

    @Override
    public int hashCode() {
      return Objects.hashCode(x, y, z);
    }
  }
}<|MERGE_RESOLUTION|>--- conflicted
+++ resolved
@@ -26,11 +26,6 @@
 import co.cask.cdap.ToyApp;
 import co.cask.cdap.WordCountApp;
 import co.cask.cdap.api.ProgramSpecification;
-<<<<<<< HEAD
-=======
-import co.cask.cdap.api.Resources;
-import co.cask.cdap.api.annotation.Handle;
->>>>>>> fe9d5546
 import co.cask.cdap.api.annotation.Output;
 import co.cask.cdap.api.annotation.ProcessInput;
 import co.cask.cdap.api.annotation.UseDataSet;
@@ -519,26 +514,6 @@
   }
 
   @Test
-<<<<<<< HEAD
-=======
-  public void testProcedureInstances() throws Exception {
-    AppFabricTestHelper.deployApplication(AllProgramsApp.class);
-    ApplicationSpecification spec = Specifications.from(new AllProgramsApp());
-
-    Id.Application appId = new Id.Application(new Id.Namespace(DefaultId.NAMESPACE.getId()), spec.getName());
-    Id.Program programId = new Id.Program(appId, ProgramType.PROCEDURE, "NoOpProcedure");
-
-    int instancesFromSpec = spec.getProcedures().get("NoOpProcedure").getInstances();
-    Assert.assertEquals(1, instancesFromSpec);
-    int instances = store.getProcedureInstances(programId);
-    Assert.assertEquals(instancesFromSpec, instances);
-
-    store.setProcedureInstances(programId, 10);
-    instances = store.getProcedureInstances(programId);
-    Assert.assertEquals(10, instances);
-  }
-
-  @Test
   public void testWorkerInstances() throws Exception {
     AppFabricTestHelper.deployApplication(AppWithWorker.class);
     ApplicationSpecification spec = Specifications.from(new AppWithWorker());
@@ -557,7 +532,6 @@
   }
 
   @Test
->>>>>>> fe9d5546
   public void testRemoveAllApplications() throws Exception {
     ApplicationSpecification spec = Specifications.from(new WordCountApp());
     Id.Namespace namespaceId = new Id.Namespace("account1");
