--- conflicted
+++ resolved
@@ -49,13 +49,7 @@
     ConnectionConfig connectionConfig = ConnectionConfig.builder(clientConfig.getConnectionConfig())
       .setNamespace(serviceId.getNamespace())
       .build();
-<<<<<<< HEAD
-    return new ClientConfig.Builder(clientConfig)
-      .setConnectionConfig(connectionConfig)
-      .build();
-=======
     return new ClientConfig.Builder(clientConfig).setConnectionConfig(connectionConfig).build();
->>>>>>> 1c09d01c
   }
 
   private ProgramClient getProgramClient() {
