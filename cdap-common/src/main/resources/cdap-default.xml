<?xml version="1.0"?>
<?xml-stylesheet type="text/xsl" href="configuration.xsl"?>
<!--
  Copyright © 2014-2015 Cask Data, Inc.

  Licensed under the Apache License, Version 2.0 (the "License"); you may not
  use this file except in compliance with the License. You may obtain a copy of
  the License at

  http://www.apache.org/licenses/LICENSE-2.0

  Unless required by applicable law or agreed to in writing, software
  distributed under the License is distributed on an "AS IS" BASIS, WITHOUT
  WARRANTIES OR CONDITIONS OF ANY KIND, either express or implied. See the
  License for the specific language governing permissions and limitations under
  the License.
  -->
<configuration>

    <property>
        <name>root.namespace</name>
        <value>cdap</value>
        <description>Specifies the root namespace</description>
    </property>

    <property>
        <name>zookeeper.quorum</name>
        <value>127.0.0.1:2181/${root.namespace}</value>
        <description>Specifies the zookeeper quorum string</description>
    </property>

    <property>
        <name>zookeeper.session.timeout.millis</name>
        <value>40000</value>
        <description>Specifies the zookeeper session time out; time unit milliseconds</description>
    </property>

    <property>
        <name>thrift.max.read.buffer</name>
        <value>16777216</value>
        <description>
            Specifies the max read buffer size used by
            thrift server. Value should be set to something greater
            than max frame that is sent on RPC channel.
        </description>
    </property>

    <property>
        <name>twill.zookeeper.namespace</name>
        <value>/twill</value>
        <description>Zookeeper namespace prefix for Apache Twill</description>
    </property>

    <property>
        <name>twill.java.reserved.memory.mb</name>
        <value>250</value>
        <description>Reserved non-heap memory in MB for Apache Twill container.</description>
    </property>

    <property>
        <name>twill.no.container.timeout</name>
        <value>120000</value>
        <description>
            Amount of time in milliseconds to wait for at least one container for Apache Twill runnable
        </description>
    </property>

    <property>
        <name>twill.jvm.gc.opts</name>
        <value>-verbose:gc -Xloggc:&lt;LOG_DIR&gt;/gc.log -XX:+PrintGCDetails -XX:+PrintGCTimeStamps -XX:+UseGCLogFileRotation -XX:NumberOfGCLogFiles=10 -XX:GCLogFileSize=1M</value>
        <description>Java GC options for all Apache Twill containers</description>
    </property>

    <property>
        <name>hdfs.namespace</name>
        <value>/${root.namespace}</value>
        <description>Namespace for HDFS files</description>
    </property>

    <property>
        <name>hdfs.user</name>
        <value>yarn</value>
        <description>User name for accessing HDFS</description>
    </property>

    <property>
        <name>yarn.user</name>
        <value>yarn</value>
        <description>User name for running applications in YARN</description>
    </property>

    <property>
        <name>namespaces.dir</name>
        <value>namespaces</value>
        <description>The sub-directory of ${hdfs.namespace} in which namespaces are stored.</description>
    </property>

    <property>
        <name>local.data.dir</name>
        <value>data</value>
        <description>Data directory for local mode</description>
    </property>

    <property>
        <name>hdfs.lib.dir</name>
        <value>${hdfs.namespace}/lib</value>
        <description>Common directory in HDFS for jar files for coprocessors,
        etc.</description>
    </property>

    <!-- Gateway configuration -->

    <property>
        <name>app.connection.backlog</name>
        <value>20000</value>
        <description>Max connection backlog of AppFabricServer</description>
    </property>

    <property>
        <name>app.exec.threads</name>
        <value>20</value>
        <description>Number of netty server executor threads</description>
    </property>

    <property>
        <name>app.boss.threads</name>
        <value>1</value>
        <description>Number of netty server boss threads</description>
    </property>

    <property>
        <name>app.worker.threads</name>
        <value>10</value>
        <description>Number of netty server worker threads</description>
    </property>

    <!-- Monitor Handler Parameters -->

    <property>
      <name>monitor.handler.service.discovery.timeout.seconds</name>
      <value>1</value>
      <description>Timeout in seconds for service discovery used in Monitor Handler Service Status check</description>
    </property>

    <!-- YARN Services Parameters -->

    <property>
        <name>master.service.num.cores</name>
        <value>2</value>
        <description>Number of cores for Master Service instance</description>
    </property>

    <property>
        <name>master.service.memory.mb</name>
        <value>512</value>
        <description>Size of Memory in MB for Master Service instance</description>
    </property>

    <property>
        <name>master.service.max.instances</name>
        <value>5</value>
        <description>Maximum Number of Master Service Instances</description>
    </property>

    <!-- Master Services HTTP handles -->

    <property>
        <name>http.service.connection.backlog</name>
        <value>20000</value>
        <description>Max connection backlog of master HTTP service</description>
    </property>

    <property>
        <name>http.service.exec.threads</name>
        <value>20</value>
        <description>Number of netty server executor threads for master HTTP services</description>
    </property>

    <property>
        <name>http.service.boss.threads</name>
        <value>1</value>
        <description>Number of netty server boss threads for master HTTP services</description>
    </property>

    <property>
        <name>http.service.worker.threads</name>
        <value>10</value>
        <description>Number of netty server worker threads for master HTTP services</description>
    </property>

    <!-- Stream handles -->

    <property>
        <name>stream.flume.port</name>
        <value>10004</value>
    </property>

    <property>
        <name>stream.flume.threads</name>
        <value>100</value>
    </property>

    <property>
        <name>stream.base.dir</name>
        <value>/streams</value>
        <description>The directory root for all stream files, relative to the HDFS namespace</description>
    </property>

    <property>
        <name>stream.partition.duration</name>
        <value>3600000</value>
        <description>The default duration of a Stream partition in milliseconds</description>
    </property>

    <property>
        <name>stream.index.interval</name>
        <value>10000</value>
        <description>Default time interval in milliseconds for emitting new index entry in Stream file</description>
    </property>

    <property>
        <name>stream.event.ttl</name>
        <!-- Long.MAX_VALUE !-->
        <value>9223372036854775807</value>
        <description>Default time to live in milliseconds for Stream events</description>
    </property>

    <property>
        <name>stream.container.instance.id</name>
        <value>0</value>
        <description>
            Instance ID for stream service container.
            The actual value will be set at runtime by the system automatically.
        </description>
    </property>

    <property>
        <name>stream.notification.threshold</name>
        <value>1024</value>
        <description>Default size of data, in MB, to be ingested by a Stream before a notification is published</description>
    </property>

    <property>
        <name>stream.size.schedule.polling.delay</name>
        <value>600</value>
        <description>Delay, in seconds, to poll a stream in a StreamSizeSchedule if no notification is received</description>
    </property>

    <property>
        <name>stream.file.prefix</name>
        <value>file</value>
        <description>Prefix of file name for Stream file</description>
    </property>

    <property>
        <name>stream.instance.file.prefix</name>
        <value>${stream.file.prefix}.${stream.container.instance.id}</value>
        <description>Prefix of file name for Stream file per writer instance.</description>
        <final>true</final>
    </property>

    <property>
        <name>stream.consumer.table.presplits</name>
        <value>16</value>
        <description>Number of splits for the Stream consumer table</description>
    </property>

    <property>
        <name>stream.bind.address</name>
        <value>0.0.0.0</value>
        <description>Default inet address for binding Stream http service</description>
    </property>

    <property>
        <name>stream.worker.threads</name>
        <value>${http.service.worker.threads}</value>
        <description>Default number of IO worker threads for the Stream http service</description>
    </property>

    <property>
        <name>stream.container.num.cores</name>
        <value>2</value>
        <description>Number of virtual core for the YARN container that runs the Stream handler</description>
    </property>

    <property>
        <name>stream.container.memory.mb</name>
        <value>512</value>
        <description>Amount of memory in MB for the YARN container that runs the Stream handler</description>
    </property>

    <property>
        <name>stream.container.instances</name>
        <value>1</value>
        <description>Number of YARN container instances for the Stream handler</description>
    </property>

    <property>
        <name>stream.file.cleanup.period</name>
        <value>300000</value>
        <description>How often to run Stream file cleanup process in milliseconds</description>
    </property>

    <property>
        <name>stream.async.worker.threads</name>
        <value>${stream.worker.threads}</value>
        <description>Number of async worker threads for handling async write request</description>
    </property>

    <property>
        <name>stream.async.queue.size</name>
        <value>100</value>
        <description>Queue size per async worker thread for queuing up async write request</description>
    </property>

    <property>
        <name>stream.batch.buffer.threshold</name>
        <value>1048576</value>
        <description>Bytes retained in-memory before writing to a new stream file</description>
    </property>

    <!-- Data Fabric Configuration -->
 
    <property>
        <name>data.local.storage</name>
        <value>${local.data.dir}/ldb</value>
        <description>Specifies the database directory</description>
    </property>

    <property>
        <name>data.local.storage.blocksize</name>
        <value>1024</value>
        <description>Specifies block size (in bytes)</description>
    </property>

    <property>
        <name>data.local.storage.cachesize</name>
        <value>104857600</value>
        <description>Specifies cache size (in bytes)</description>
    </property>

    <property>
        <name>data.tx.bind.port</name>
        <value>15165</value>
        <description>The port number for the transaction service</description>
    </property>

    <property>
        <name>data.tx.bind.address</name>
        <value>0.0.0.0</value>
        <description>The inet address for the transaction service</description>
    </property>

    <property>
        <name>data.tx.server.io.threads</name>
        <value>2</value>
        <description>The number of IO threads for the transaction service</description>
    </property>

    <property>
        <name>data.tx.server.threads</name>
        <value>25</value>
        <description>The number of threads for the transaction service</description>
    </property>

    <property>
        <name>data.tx.discovery.service.name</name>
        <value>transaction</value>
        <description>Name in discovery service for the transaction service</description>
    </property>

    <property>
        <name>data.tx.client.count</name>
        <value>5</value>
        <description>The number of pooled instanced of the transaction client</description>
    </property>

    <property>
        <name>data.tx.client.provider</name>
        <value>thread-local</value>
        <description>The provider strategy for transaction clients;
            valid values are "pool" and "thread-local"</description>
    </property>

    <property>
        <name>data.tx.thrift.max.read.buffer</name>
        <value>${thrift.max.read.buffer}</value>
        <description>
            Specifies the max read buffer size used by
            transaction server. Value should be set to something greater
            than max frame that is sent on RPC channel.
        </description>
    </property>

    <property>
        <name>data.tx.hdfs.user</name>
        <value>${hdfs.user}</value>
        <description>User name for accessing HDFS if not running in secure HDFS</description>
    </property>

    <property>
        <name>data.tx.snapshot.codecs</name>
        <value>
            co.cask.cdap.data2.transaction.snapshot.SnapshotCodecV1,
            co.cask.cdap.data2.transaction.snapshot.SnapshotCodecV2,
            co.cask.tephra.snapshot.SnapshotCodecV3
        </value>
        <description>Specifies the class names of all supported transaction state codecs</description>
    </property>

    <property>
        <name>data.tx.snapshot.dir</name>
        <value>${hdfs.namespace}/tx.snapshot</value>
        <description>Directory in HDFS used to store snapshots and logs of
            transaction state</description>
    </property>

    <property>
        <name>data.tx.snapshot.local.dir</name>
        <value>${local.data.dir}/tx.snapshot</value>
        <description>Directory on the local filesystem used to store snapshots
        and logs of transaction state for single-node operation</description>
    </property>

    <property>
        <name>data.tx.snapshot.interval</name>
        <value>60</value>
        <description>Frequency, in seconds, at which snapshots of transaction
            state should be written</description>
    </property>

    <property>
        <name>data.tx.snapshot.retain</name>
        <value>10</value>
        <description>Number of transaction snapshot files to retain as backups</description>
    </property>

    <property>
        <name>data.tx.janitor.enable</name>
        <value>true</value>
        <description>Whether or not the TransactionDataJanitor coprocessor
            should be enabled on tables; should normally be true</description>
    </property>

    <property>
        <name>data.tx.timeout</name>
        <value>30</value>
        <description>
            The timeout for a transaction, in seconds.
            If the transaction is not finished in that time, it is marked invalid.
        </description>
    </property>

    <property>
        <name>data.tx.num.instances</name>
        <value>1</value>
    </property>

    <property>
        <name>data.tx.max.instances</name>
        <value>${master.service.max.instances}</value>
    </property>

    <property>
        <name>data.tx.num.cores</name>
        <value>${master.service.num.cores}</value>
    </property>

    <property>
        <name>data.tx.memory.mb</name>
        <value>${master.service.memory.mb}</value>
    </property>

    <property>
        <name>dataset.data.dir</name>
        <value>data</value>
        <description>Base directory for user data on the filesystem</description>
    </property>

    <!-- Queue-related Configuration -->
 
    <property>
        <name>data.queue.table.name</name>
        <value>queues</value>
        <description>Specifies the name of the table for queues</description>
    </property>

    <property>
        <name>data.queue.dequeue.tx.percent</name>
        <value>30</value>
        <description>
            Percentage of transaction time allowed to spend in dequeue. It should be an integer
            between 1-100.
        </description>
    </property>

    <property>
        <name>data.queue.config.update.interval</name>
        <value>5</value>
        <description>Frequency, in seconds, of updates to the queue consumer
            configuration used in evicting queue entries on flush and compaction
        </description>
    </property>

    <property>
        <name>data.queue.table.presplits</name>
        <value>16</value>
        <description>Number of splits in the queue table.</description>
    </property>

    <!-- Metadata Service Configuration -->
 
    <property>
        <name>metadata.bind.address</name>
        <value>0.0.0.0</value>
        <description>Specifies the server address of metadata server</description>
    </property>

    <property>
        <name>metadata.bind.port</name>
        <value>45004</value>
        <description>Specifies the port on which metdata server
            is started on</description>
    </property>

    <property>
        <name>metadata.program.run.history.keepdays</name>
        <value>30</value>
        <description>Specifies the number of days to keep
            program run run-history in metadata</description>
    </property>

    <!-- Log collection service configuration -->

    <property>
        <name>log.query.bind.address</name>
        <value>0.0.0.0</value>
        <description>Specifies the server address of metrics frontend
            server</description>
    </property>

    <property>
        <name>log.query.bind.port</name>
        <value>45002</value>
        <description>Specifies the port on which frontend metrics server
            is started on</description>
    </property>

    <property>
        <name>log.collection.bind.address</name>
        <value>0.0.0.0</value>
        <description>Specifies the hostname where the collection service runs</description>
    </property>

    <property>
        <name>log.collection.bind.port</name>
        <value>12157</value>
        <description>Port the log collection service runs on</description>
    </property>

    <property>
        <name>log.collection.root</name>
        <value>${local.data.dir}/logs</value>
        <description>Root location for collecting logs</description>
    </property>

    <!-- Template configuration -->

    <property>
        <name>app.template.dir</name>
        <value>/opt/cdap/master/templates</value>
        <description>Directory where all archives for app templates are stored</description>
    </property>

    <property>
        <name>app.template.plugin.dir</name>
        <value>${app.template.dir}/plugins</value>
        <description>Directory where template plugins are stored</description>
        <final>true</final>
    </property>

    <!-- App Fabric related changes -->

    <property>
        <name>app.bind.address</name>
        <value>0.0.0.0</value>
        <description>Host address on which the app fabric server is started</description>
    </property>

    <property>
        <name>app.output.dir</name>
        <value>/programs</value>
        <description>Directory where all archives are stored</description>
    </property>

    <property>
        <name>dataset.table.prefix</name>
        <value>${root.namespace}</value>
        <description>Prefix for dataset table name</description>
    </property>

    <property>
        <name>dataset.service.output.dir</name>
        <value>/datasets</value>
        <description>Directory where all dataset modules archives are stored</description>
    </property>

    <property>
        <name>dataset.service.bind.address</name>
        <value>0.0.0.0</value>
        <description>DataSet service hostname</description>
    </property>

    <property>
        <name>dataset.executor.max.instances</name>
        <value>${master.service.max.instances}</value>
        <description>Maximum Number of DataSet Executor Instances</description>
    </property>

    <property>
        <name>dataset.executor.container.instances</name>
        <value>1</value>
        <description>Number of DataSet Executor Instances</description>
    </property>

    <property>
        <name>app.temp.dir</name>
        <value>/tmp</value>
        <description>Directory temp</description>
    </property>

    <property>
        <name>app.program.jvm.opts</name>
        <value>-XX:MaxPermSize=128M ${twill.jvm.gc.opts}</value>
        <description>Java options for all program containers</description>
    </property>

<<<<<<< HEAD
    <!-- Used for MapReduce Info endpoint -->

=======
    <property>
        <name>app.program.runid.corrector.interval</name>
        <value>180</value>
        <description>
            The interval of how often the run id corrector thread will run in seconds.
            This value should be greater than 0.
        </description>
    </property>

  <!-- Used for MapReduce Info endpoint -->
>>>>>>> a59d2c50
    <property>
        <name>mapreduce.jobclient.connect.max.retries</name>
        <value>2</value>
        <description>
            Indicates the maximum number of retries JobClient will make to establish
            a server connection when retrieving job status and history.
        </description>
    </property>

    <property>
        <name>mapreduce.include.custom.format.classes</name>
        <value>true</value>
        <description>
            Indicates to include custom input / output format classes in the job.jar or not. If set to true,
            custom format classes will be added to the job.jar and available as part of the MR system classpath.
        </description>
    </property>

<<<<<<< HEAD
    <!-- Scheduler related changes -->

=======
    <!-- scheduler related configuration -->
>>>>>>> a59d2c50
    <property>
        <name>scheduler.max.thread.pool.size</name>
        <value>30</value>
        <description>Size of the scheduler thread pool</description>
    </property>

<<<<<<< HEAD
    <!-- Router configuration -->
 
=======
    <!-- workflow related configuration -->
    <property>
        <name>workflow.token.max.size.mb</name>
        <value>30</value>
        <description>
            Maximum allowed size of a Workflow Token in MB. If the workflow token exceeds this size, no further
            updates are allowed.
        </description>
    </property>

    <!--
        Router configuration
    -->
>>>>>>> a59d2c50
    <property>
        <name>router.bind.address</name>
        <value>0.0.0.0</value>
        <description>Specifies the address for router server to bind to</description>
    </property>

    <property>
        <name>router.webapp.enabled</name>
        <value>false</value>
        <description>Specifies if webapp listening service should be started at Router</description>
    </property>

    <property>
        <name>router.bind.port</name>
        <value>10000</value>
        <description>Router listening port for gateway</description>
    </property>

    <property>
        <name>router.server.port</name>
        <value>${router.bind.port}</value>
    </property>

    <property>
        <name>router.webapp.bind.port</name>
        <value>20000</value>
        <description>Router listening port for webapp</description>
    </property>

    <property>
        <name>router.ssl.bind.port</name>
        <value>10443</value>
        <description>Secure router listening port for gateway</description>
    </property>

    <property>
        <name>router.ssl.server.port</name>
        <value>${router.ssl.bind.port}</value>
    </property>

    <property>
        <name>router.ssl.webapp.bind.port</name>
        <value>20443</value>
        <description>Secure router listening port for webapp</description>
    </property>

    <!-- Sets whether Devsuite is in Cloud or not -->

    <property>
        <name>appfabric.environment</name>
        <value>devsuite</value>
        <description>Sets the environment the appfabric is in</description>
    </property>

    <!-- New Metrics system settings -->

    <property>
        <name>metrics.query.bind.address</name>
        <value>0.0.0.0</value>
        <description>Host address where the metrics query server is started</description>
    </property>

    <property>
        <name>metrics.query.bind.port</name>
        <value>45005</value>
        <description>Port for metrics query server to listen on</description>
    </property>

    <property>
        <name>metrics.data.table.retention.resolution.1.seconds</name>
        <value>7200</value>
        <description>Retention resolution 1 sec table in seconds</description>
    </property>

    <property>
        <name>metrics.data.table.retention.resolution.60.seconds</name>
        <value>2592000</value>
        <description>Retention resolution for 1 minute table (in seconds). Default retention period is 30 days</description>
    </property>

    <property>
        <name>metrics.data.table.retention.resolution.3600.seconds</name>
        <value>2592000</value>
        <description>Retention resolution 1 hour table (in seconds). Default retention period is 30 days</description>
    </property>

    <property>
        <name>metrics.data.table.ts.rollTime.60</name>
        <value>60</value>
        <description>Number of columns in a 1 minute time series table</description>
    </property>

    <property>
        <name>metrics.data.table.ts.rollTime.3600</name>
        <value>24</value>
        <description>Number of columns in 1 hour time series table</description>
    </property>

    <property>
        <name>metrics.kafka.partition.size</name>
        <value>10</value>
        <description>Number of partitions for metrics topic</description>
    </property>

    <property>
        <name>metrics.connection.backlog</name>
        <value>${http.service.connection.backlog}</value>
        <description>Max connection backlog of metrics HTTP service</description>
    </property>

    <property>
        <name>metrics.exec.threads</name>
        <value>${http.service.exec.threads}</value>
        <description>Number of netty server executor threads for metrics HTTP services</description>
    </property>

    <property>
        <name>metrics.boss.threads</name>
        <value>${http.service.boss.threads}</value>
        <description>Number of netty server boss threads for metrics HTTP services</description>
    </property>

    <property>
        <name>metrics.worker.threads</name>
        <value>${http.service.worker.threads}</value>
        <description>Number of netty server worker threads for metrics HTTP services</description>
    </property>

    <property>
        <name>metrics.num.instances</name>
        <value>1</value>
    </property>

    <property>
        <name>metrics.max.instances</name>
        <value>${master.service.max.instances}</value>
    </property>

    <property>
        <name>metrics.num.cores</name>
        <value>${master.service.num.cores}</value>
    </property>

    <property>
        <name>metrics.memory.mb</name>
        <value>${master.service.memory.mb}</value>
    </property>

    <!-- Metrics Processor Configuration -->

    <property>
        <name>metrics.processor.num.instances</name>
        <value>1</value>
        <description>Number of instances for Metrics Processor Service Apache Twill Runnable</description>
    </property>

    <property>
        <name>metrics.processor.max.instances</name>
        <value>${master.service.max.instances}</value>
    </property>

    <property>
        <name>metrics.processor.num.cores</name>
        <value>1</value>
        <description>Number of cores for Metrics Processor Service Apache Twill Runnable</description>
    </property>

    <property>
        <name>metrics.processor.memory.mb</name>
        <value>512</value>
        <description>Size of Memory in MB for Metrics Processor Service Apache Twill Runnable</description>
    </property>

    <property>
        <name>metrics.processor.status.bind.address</name>
        <value>0.0.0.0</value>
        <description>Default inet address for binding metrics processor http service</description>
    </property>

    <property>
        <name>metrics.dataset.hbase.stats.report.interval</name>
        <value>60</value>
        <description>Report interval for hbase stats, in seconds.</description>
    </property>

    <property>
        <name>metrics.dataset.leveldb.stats.report.interval</name>
        <value>60</value>
        <description>Report interval for leveldb stats, in seconds.</description>
    </property>

    <!-- Logging Configuration -->
 
    <property>
        <name>kafka.seed.brokers</name>
        <value>127.0.0.1:9092</value>
        <description>List of Kafka brokers (comma separated)</description>
    </property>

    <property>
        <name>log.publish.num.partitions</name>
        <value>10</value>
        <description>Number of Kafka partitions to publish the logs to</description>
    </property>

    <property>
        <name>log.base.dir</name>
        <value>/logs/avro</value>
        <description>Base log directory</description>
    </property>

    <property>
        <name>log.retention.duration.days</name>
        <value>7</value>
        <description>Log file hdfs retention duration in days</description>
    </property>

    <property>
        <name>log.cleanup.run.interval.mins</name>
        <value>1440</value>
        <description>Interval at which to run log cleanup</description>
    </property>

    <property>
        <name>log.saver.num.instances</name>
        <value>1</value>
        <description>Number of log saver instances to run in yarn</description>
    </property>

    <property>
        <name>log.saver.max.instances</name>
        <value>${master.service.max.instances}</value>
    </property>

    <property>
        <name>log.saver.run.memory.megs</name>
        <value>1024</value>
        <description>Memory in MB for log saver instances to run in yarn</description>
    </property>

    <property>
        <name>log.saver.status.bind.address</name>
        <value>0.0.0.0</value>
        <description>Default inet address for binding logsaver http service</description>
    </property>

    <!-- Kafka Server Configuration -->
 
    <property>
        <name>kafka.bind.address</name>
        <value>0.0.0.0</value>
        <description>Kafka server hostname to bind to</description>
    </property>

    <property>
        <name>kafka.bind.port</name>
        <value>9092</value>
        <description>Kafka server port</description>
    </property>

    <property>
        <name>kafka.num.partitions</name>
        <value>10</value>
        <description>Default number of partitions for a topic</description>
    </property>

    <property>
        <name>kafka.log.dir</name>
        <value>/tmp/kafka-logs</value>
        <description>Directory to store Kafka logs</description>
    </property>

    <property>
        <name>kafka.zookeeper.namespace</name>
        <value>kafka</value>
        <description>ZK namespace for Kafka</description>
    </property>

    <property>
        <name>kafka.default.replication.factor</name>
        <value>1</value>
        <description>Kafka replication factor</description>
    </property>

    <!-- Global Configuration -->
 
    <property>
        <name>enable.unrecoverable.reset</name>
        <value>false</value>
        <description>
            WARNING! - Enabling this option enables the deletion of all applications and data;
            NO RECOVERY IS POSSIBLE!
        </description>
    </property>

    <property>
        <name>dataset.unchecked.upgrade</name>
        <value>false</value>
        <description>
            By default, any changes made to existing datasets are not deployed when an app is redeployed.
            Setting this value to true allows the dataset changes to be deployed upon app redeployment.
        </description>
    </property>

    <!-- Web App Settings -->
 
    <property>
        <name>dashboard.bind.address</name>
        <value>0.0.0.0</value>
    </property>

    <property>
        <name>dashboard.bind.port</name>
        <value>9999</value>
    </property>

    <property>
        <name>dashboard.ssl.bind.port</name>
        <value>9443</value>
    </property>

    <property>
        <name>dashboard.ssl.disable.cert.check</name>
        <value>false</value>
    </property>

    <property>
        <name>router.server.address</name>
        <value>127.0.0.1</value>
    </property>

    <!-- Explore Service Settings -->
 
    <property>
        <name>explore.enabled</name>
        <value>false</value>
        <description>Whether ad-hoc SQL queries are enabled</description>
    </property>

    <property>
        <name>explore.writes.enabled</name>
        <value>true</value>
        <description>Whether writing to a table through ad-hoc SQL queries is enabled</description>
    </property>

    <property>
        <name>explore.start.on.demand</name>
        <value>false</value>
    </property>

    <property>
        <name>explore.local.data.dir</name>
        <value>${local.data.dir}/explore</value>
    </property>

    <property>
        <name>explore.executor.container.instances</name>
        <value>1</value>
        <description>Number of explore executor instances</description>
    </property>

    <property>
        <name>explore.executor.max.instances</name>
        <value>1</value>
        <description>Maximum number of explore executor instances</description>
    </property>

    <property>
        <name>explore.active.operation.timeout.secs</name>
        <value>86400</value>
        <description>Timeout value in seconds for a SQL operation whose result is not fetched completely</description>
    </property>

    <property>
        <name>explore.inactive.operation.timeout.secs</name>
        <value>3600</value>
        <description>Timeout value in seconds for a SQL operation which does not have any more results
            to be fetched</description>
    </property>

    <property>
        <name>explore.cleanup.job.schedule.secs</name>
        <value>60</value>
        <description>Time in secs to schedule clean up job to timeout operations</description>
    </property>

    <!-- Notification System Settings -->
 
    <property>
        <name>notification.transport.system</name>
        <value>kafka</value>
        <description>Transport system used by the Notification system - can be kafka/stream</description>
    </property>

    <!-- External Authentication Settings -->
 
    <property>
        <name>security.token.digest.algorithm</name>
        <value>HmacSHA256</value>
    </property>

    <property>
        <name>security.token.digest.keylength</name>
        <value>128</value>
    </property>

    <property>
        <name>security.auth.server.bind.address</name>
        <value>0.0.0.0</value>
    </property>

    <property>
        <name>security.auth.server.ssl.bind.port</name>
        <value>10010</value>
    </property>

    <property>
        <name>security.server.maxthreads</name>
        <value>100</value>
    </property>

    <property>
        <name>security.server.token.expiration.ms</name>
        <value>86400000</value>
        <description>AccessToken expiration time in milliseconds (defaults to 24 hours)</description>
    </property>

    <property>
        <name>security.data.keyfile.path</name>
        <value>${local.data.dir}/security/keyfile</value>
    </property>

    <!-- External Authentication login module Settings -->
 
    <property>
        <name>security.authentication.handlerClassName</name>
        <value></value>
    </property>

    <property>
        <name>security.authentication.loginmodule.className</name>
        <value></value>
    </property>

    <property>
        <name>security.authentication.basic.realmfile</name>
        <value></value>
    </property>

    <property>
        <name>security.token.digest.key.expiration.ms</name>
        <value>3600000</value>
        <description>Time duration (in milliseconds) after which an active secret key used
            for signing tokens should be retired</description>
    </property>

    <property>
        <name>security.server.extended.token.expiration.ms</name>
        <value>604800000</value>
        <description>Admin Tools AccessToken expiration time in milliseconds (defaults to
            1 week) (internal)</description>
    </property>

    <property>
        <name>security.token.distributed.parent.znode</name>
        <value>/${root.namespace}/security/auth</value>
        <description>Parent node in ZooKeeper used for secret key distribution in distributed mode</description>
    </property>

  <!-- Security-enabled Flag -->
 
  <property>
      <name>security.enabled</name>
      <value>false</value>
      <description>If this is set to true, security layer will be up and active</description>
  </property>

  <property>
      <name>security.authorization.enabled</name>
      <value>false</value>
      <description>If this is set to true, authorization checks will be made</description>
  </property>

  <property>
      <name>kerberos.auth.enabled</name>
      <value>${security.enabled}</value>
      <description>If true, Kerberos authentication will be enabled</description>
  </property>

  <property>
      <name>security.realm</name>
      <value>cdap</value>
      <description>Security realm used for authentication</description>
  </property>

  <!-- Security configurations for Kerberos authentication -->
 
  <property>
      <name>cdap.master.kerberos.keytab</name>
      <value></value>
      <description>The full path to the Kerberos keytab file containing the CDAP Master's
          credentials.</description>
  </property>

  <property>
      <name>cdap.master.kerberos.principal</name>
      <value></value>
      <description>
          Example: "cdap/_HOST@EXAMPLE.COM".
          The Kerberos principal name that should be used to login the CDAP Master process.
          The principal name should be in the form "user/hostname@REALM".  If the hostname portion
          contains the string "_HOST", it will be substituted with the local hostname.
      </description>
  </property>

  <!-- Configuration for enabling SSL -->

  <property>
      <name>ssl.enabled</name>
      <value>false</value>
  </property>

</configuration><|MERGE_RESOLUTION|>--- conflicted
+++ resolved
@@ -635,10 +635,6 @@
         <description>Java options for all program containers</description>
     </property>
 
-<<<<<<< HEAD
-    <!-- Used for MapReduce Info endpoint -->
-
-=======
     <property>
         <name>app.program.runid.corrector.interval</name>
         <value>180</value>
@@ -648,8 +644,7 @@
         </description>
     </property>
 
-  <!-- Used for MapReduce Info endpoint -->
->>>>>>> a59d2c50
+    <!-- Used for MapReduce Info endpoint -->
     <property>
         <name>mapreduce.jobclient.connect.max.retries</name>
         <value>2</value>
@@ -668,22 +663,13 @@
         </description>
     </property>
 
-<<<<<<< HEAD
-    <!-- Scheduler related changes -->
-
-=======
     <!-- scheduler related configuration -->
->>>>>>> a59d2c50
     <property>
         <name>scheduler.max.thread.pool.size</name>
         <value>30</value>
         <description>Size of the scheduler thread pool</description>
     </property>
 
-<<<<<<< HEAD
-    <!-- Router configuration -->
- 
-=======
     <!-- workflow related configuration -->
     <property>
         <name>workflow.token.max.size.mb</name>
@@ -697,7 +683,6 @@
     <!--
         Router configuration
     -->
->>>>>>> a59d2c50
     <property>
         <name>router.bind.address</name>
         <value>0.0.0.0</value>
