package com.continuuity.internal.app.runtime.batch.hadoop;

import com.continuuity.TestHelper;
import com.continuuity.api.Application;
import com.continuuity.api.common.Bytes;
import com.continuuity.api.data.DataSet;
import com.continuuity.api.data.OperationException;
import com.continuuity.api.data.dataset.KeyValueTable;
import com.continuuity.api.data.dataset.SimpleTimeseriesTable;
import com.continuuity.api.data.dataset.TimeseriesTable;
import com.continuuity.app.DefaultId;
import com.continuuity.app.guice.BigMamaModule;
import com.continuuity.app.program.Program;
import com.continuuity.app.runtime.ProgramController;
import com.continuuity.app.runtime.ProgramRunner;
import com.continuuity.archive.JarFinder;
import com.continuuity.common.conf.CConfiguration;
import com.continuuity.common.conf.Constants;
import com.continuuity.data.DataFabricImpl;
import com.continuuity.data.dataset.DataSetInstantiator;
import com.continuuity.data.operation.OperationContext;
import com.continuuity.data.operation.executor.OperationExecutor;
import com.continuuity.data.operation.executor.SynchronousTransactionAgent;
import com.continuuity.data.operation.executor.TransactionProxy;
import com.continuuity.data.runtime.DataFabricModules;
import com.continuuity.filesystem.Location;
import com.continuuity.internal.app.deploy.pipeline.ApplicationWithPrograms;
import com.continuuity.internal.app.runtime.ProgramRunnerFactory;
import com.continuuity.internal.app.runtime.SimpleProgramOptions;
import com.continuuity.internal.filesystem.LocalLocationFactory;
import com.google.common.collect.ImmutableList;
import com.google.common.collect.Maps;
import com.google.common.util.concurrent.ListenableFuture;
import com.google.inject.Binder;
import com.google.inject.Guice;
import com.google.inject.Injector;
import com.google.inject.Module;
import org.apache.commons.io.FileUtils;
import org.apache.hadoop.conf.Configuration;
import org.junit.Assert;
import org.junit.BeforeClass;
import org.junit.Test;

import java.io.BufferedReader;
import java.io.BufferedWriter;
import java.io.File;
import java.io.FileReader;
import java.io.FileWriter;
import java.io.IOException;
import java.util.List;
import java.util.Map;
import java.util.UUID;
import java.util.concurrent.TimeUnit;

/**
 *
 */
public class MapReduceProgramRunnerTest {
  private static Injector injector;
 
  @BeforeClass
  public static void beforeClass() {
    final Configuration hConf = new Configuration();
    hConf.addResource("mapred-site-local.xml");
    hConf.reloadConfiguration();

    injector = Guice.createInjector(new DataFabricModules().getInMemoryModules(),
<<<<<<< HEAD
                                    new BigMamaModule(TestHelper.configuration),
=======
                                    new BigMamaModule(configuration),
>>>>>>> 59b5970b
                                    new Module() {
                                      @Override
                                      public void configure(Binder binder) {
                                        binder.bind(Configuration.class).toInstance(hConf);
                                      }
                                    });
  }

  @Test
  public void testWordCount() throws Exception {
    final ApplicationWithPrograms app = TestHelper.deployApplicationWithManager(AppWithMapReduce.class);

    OperationExecutor opex = injector.getInstance(OperationExecutor.class);
    OperationContext opCtx = new OperationContext(DefaultId.ACCOUNT.getId(),
                                                  app.getAppSpecLoc().getSpecification().getName());

    String inputPath = createInput();
    File outputDir = new File(FileUtils.getTempDirectory().getPath() + "/out_" + System.currentTimeMillis());
    outputDir.deleteOnExit();

    KeyValueTable jobConfigTable = (KeyValueTable) getTable(opex, opCtx, "jobConfig");
    jobConfigTable.write(tb("inputPath"), tb(inputPath));
    jobConfigTable.write(tb("outputPath"), tb(outputDir.getPath()));

    runProgram(app, AppWithMapReduce.ClassicWordCount.class);

    File outputFile = outputDir.listFiles()[0];
    int lines = 0;
    BufferedReader reader = new BufferedReader(new FileReader(outputFile));
    try {
      while (true) {
        String line = reader.readLine();
        if (line == null) {
          break;
        }
        lines++;
      }
    } finally {
      reader.close();
    }
    // dummy check that output file is not empty
    Assert.assertTrue(lines > 0);
  }

  @Test
  public void testTimeSeriesRecordsCount() throws Exception {
    final ApplicationWithPrograms app = TestHelper.deployApplicationWithManager(AppWithMapReduce.class);

    OperationExecutor opex = injector.getInstance(OperationExecutor.class);
    OperationContext opCtx = new OperationContext(DefaultId.ACCOUNT.getId(),
                                                  app.getAppSpecLoc().getSpecification().getName());

    TimeseriesTable table = (TimeseriesTable) getTable(opex, opCtx, "timeSeries");

    fillTestInputData(table);

    Thread.sleep(2);

    long start = System.currentTimeMillis();
    runProgram(app, AppWithMapReduce.AggregateTimeseriesByTag.class);
    long stop = System.currentTimeMillis();

    Map<String, Long> expected = Maps.newHashMap();
    // note: not all records add to the sum since filter by tag="tag1" and ts={1..3} is used
    expected.put("tag1", 18L);
    expected.put("tag2", 3L);
    expected.put("tag3", 18L);
    // this is a hack for making writes of MR visible here. Should go away when integrated with long-running tx
    // TODO: is the fact that we have to do this hack actually means there's a bug? With SynchronousTransactionAgent
    //       all should be visible right away
    table.write(new TimeseriesTable.Entry(Bytes.toBytes("foo"), Bytes.toBytes("bar"), 0L));
    List<TimeseriesTable.Entry> agg = table.read(AggregateMetricsByTag.BY_TAGS, start, stop);
    Assert.assertEquals(expected.size(), agg.size());
    for (TimeseriesTable.Entry entry : agg) {
      String tag = Bytes.toString(entry.getTags()[0]);
      Assert.assertEquals((long) expected.get(tag), Bytes.toLong(entry.getValue()));
    }
  }

  private void fillTestInputData(TimeseriesTable table) throws OperationException {
    byte[] metric1 = Bytes.toBytes("metric");
    byte[] metric2 = Bytes.toBytes("metric2");
    byte[] tag1 = Bytes.toBytes("tag1");
    byte[] tag2 = Bytes.toBytes("tag2");
    byte[] tag3 = Bytes.toBytes("tag3");
    // m1e1 = metric: 1, entity: 1
    SimpleTimeseriesTable.Entry m1e1 =
      new SimpleTimeseriesTable.Entry(metric1, Bytes.toBytes(3L), 1, tag3, tag2, tag1);
    table.write(m1e1);
    SimpleTimeseriesTable.Entry m1e2 =
      new SimpleTimeseriesTable.Entry(metric1, Bytes.toBytes(10L), 2, tag2, tag3);
    table.write(m1e2);
    SimpleTimeseriesTable.Entry m1e3 =
      new SimpleTimeseriesTable.Entry(metric1, Bytes.toBytes(15L), 3, tag1, tag3);
    table.write(m1e3);
    SimpleTimeseriesTable.Entry m1e4 =
      new SimpleTimeseriesTable.Entry(metric1, Bytes.toBytes(23L), 4, tag2);
    table.write(m1e4);

    SimpleTimeseriesTable.Entry m2e1 =
      new SimpleTimeseriesTable.Entry(metric2, Bytes.toBytes(4L), 3, tag1, tag3);
    table.write(m2e1);
  }

  private void runProgram(ApplicationWithPrograms app, Class<?> programClass) throws Exception {
    waitForCompletion(submit(app, programClass));
  }

  private void waitForCompletion(ProgramController controller) throws InterruptedException {
    while (controller.getState() == ProgramController.State.ALIVE) {
      TimeUnit.SECONDS.sleep(1);
    }
  }

  private ProgramController submit(ApplicationWithPrograms app, Class<?> programClass) throws ClassNotFoundException {
    ProgramRunnerFactory runnerFactory = injector.getInstance(ProgramRunnerFactory.class);
    final Program program = getProgram(app, programClass);
    ProgramRunner runner = runnerFactory.create(ProgramRunnerFactory.Type.valueOf(program.getProcessorType().name()));

    return runner.run(program, new SimpleProgramOptions(program));
  }

  private Program getProgram(ApplicationWithPrograms app, Class<?> programClass) throws ClassNotFoundException {
    for (Program p : app.getPrograms()) {
      if (programClass.getCanonicalName().equals(p.getMainClass().getCanonicalName())) {
        return p;
      }
    }
    return null;
  }

  private byte[] tb(String val) {
    return Bytes.toBytes(val);
  }

  private String createInput() throws IOException {
    File inputDir = new File(FileUtils.getTempDirectory().getPath() + "/in_" + System.currentTimeMillis());
    inputDir.mkdirs();
    inputDir.deleteOnExit();

    File inputFile = new File(inputDir.getPath() + "/words.txt");
    inputFile.deleteOnExit();
    BufferedWriter writer = new BufferedWriter(new FileWriter(inputFile));
    try {
      writer.write("this text has");
      writer.newLine();
      writer.write("two words text inside");
    } finally {
      writer.close();
    }

    return inputDir.getPath();
  }

  private DataSet getTable(OperationExecutor opex, OperationContext opCtx, String tableName) {
    TransactionProxy proxy = new TransactionProxy();
    proxy.setTransactionAgent(new SynchronousTransactionAgent(opex, opCtx));
    DataSetInstantiator dataSetInstantiator = new DataSetInstantiator(new DataFabricImpl(opex, opCtx), proxy,
                                                                      getClass().getClassLoader());
    dataSetInstantiator.setDataSets(ImmutableList.copyOf(new AppWithMapReduce().configure().getDataSets().values()));

    return dataSetInstantiator.getDataSet(tableName);
  }
}<|MERGE_RESOLUTION|>--- conflicted
+++ resolved
@@ -57,7 +57,7 @@
  */
 public class MapReduceProgramRunnerTest {
   private static Injector injector;
- 
+
   @BeforeClass
   public static void beforeClass() {
     final Configuration hConf = new Configuration();
@@ -65,11 +65,7 @@
     hConf.reloadConfiguration();
 
     injector = Guice.createInjector(new DataFabricModules().getInMemoryModules(),
-<<<<<<< HEAD
                                     new BigMamaModule(TestHelper.configuration),
-=======
-                                    new BigMamaModule(configuration),
->>>>>>> 59b5970b
                                     new Module() {
                                       @Override
                                       public void configure(Binder binder) {
