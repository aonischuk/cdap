package com.continuuity.data.operation.ttqueue;

import com.continuuity.api.data.OperationException;
import com.continuuity.data.operation.executor.omid.memory.MemoryReadPointer;
import com.continuuity.data.operation.ttqueue.QueuePartitioner.PartitionerType;
import com.continuuity.data.runtime.DataFabricLocalModule;
import com.continuuity.data.table.OVCTableHandle;
import com.continuuity.data.operation.executor.ReadPointer;
import com.google.inject.Guice;
import com.google.inject.Injector;
import org.apache.hadoop.hbase.util.Bytes;
import org.junit.Ignore;
import org.junit.Test;

public class TestLocalModeTTQueuePerf {

  //  private static final Properties hsqlProperties = new Properties();

  //  private static final String hsql = "jdbc:hsqldb:file:/db/benchdb";
  //  private static final String hsql = "jdbc:hsqldb:mem:membenchdb";

  private static final DataFabricLocalModule module =
    new DataFabricLocalModule("jdbc:hsqldb:mem:membenchdb", null);
  //  new DataFabricLocalModule();

  private static final Injector injector = Guice.createInjector(module);

  private static final OVCTableHandle handle =
    injector.getInstance(OVCTableHandle.class);

  //  // Configuration for hypersql
  //  static {
  //    // Assume 1K rows and 512MB cache size
  //    hsqlProperties.setProperty("hsqldb.cache_rows", "" + 512000);
  //    hsqlProperties.setProperty("hsqldb.cache_size", "" + 512000);
  //    // Disable logging
  //    hsqlProperties.setProperty("hsqldb.log_data", "false");
  //  }

  //  // Configuration for hypersql bench
  //  private static final BenchConfig config = new BenchConfig();
  //  static {
  //    config.numJustEnqueues = 1000;
  //    config.queueEntrySize = 10;
  //    config.numEnqueuesThenSyncDequeueAckFinalize = 1000;
  //  }

  @Test
  public void test100EnqueuesThenSyncDequeues() throws Exception {
    testNEnqueuesThenSyncDequeues(100);
  }

  @Test @Ignore
  public void test1kEnqueuesThenSyncDequeues() throws Exception {
    testNEnqueuesThenSyncDequeues(1000);
  }

  @Test @Ignore
  public void test10kEnqueuesThenSyncDequeues() throws Exception {
    testNEnqueuesThenSyncDequeues(10000);
  }

  private void testNEnqueuesThenSyncDequeues(int n) throws OperationException {

    byte [] queueName = Bytes.toBytes("queue://qtn_" + n);
    byte [] streamName = Bytes.toBytes("stream://stn_" + n);

    byte [] data = new byte[1024];
    long version = 10L;

    QueueConsumer consumer = new QueueConsumer(0, 0, 1, new QueueConfig(PartitionerType.FIFO, true));
    ReadPointer readPointer = new MemoryReadPointer(version);

    // first test it with the intra-flow queues
    TTQueueTable queueTable = handle.getQueueTable(queueName);

    // second test it with the stream queues
    TTQueueTable streamTable = handle.getStreamTable(streamName);

    log("Enqueueing to queue table");
    long start = now();
    long last = start;
    for (int i=0; i<n; i++) {
      queueTable.enqueue(queueName, new QueueEntry(data), version);
      last = printStat(i, last, 1000);
    }
    printReport(start, now(), n);
    log("Done enqueueing to queue table");

    log("Dequeueing from queue table");
    start = now();
    last = start;
    for (int i=0; i<n; i++) {
      DequeueResult result = queueTable.dequeue(queueName, consumer, readPointer);
      queueTable.ack(queueName, result.getEntryPointer(), consumer, readPointer);
      queueTable.finalize(queueName, result.getEntryPointer(), consumer, -1, readPointer.getMaximum());
      last = printStat(i, last, 1000);
    }
    printReport(start, now(), n);
    log("Done dequeueing from queue table");

    log("Enqueueing to stream table");
    start = now();
    last = start;
    for (int i=0; i<n; i++) {
      streamTable.enqueue(queueName, new QueueEntry(data), version);
      last = printStat(i, last, 1000);
    }
    printReport(start, now(), n);
    log("Done enqueueing to stream table");

    log("Dequeueing from stream table");
    start = now();
    last = start;
    for (int i=0; i<n; i++) {
      DequeueResult result =
<<<<<<< HEAD
        streamTable.dequeue(queueName, consumer, readPointer);
=======
          streamTable.dequeue(queueName, consumer, readPointer);
>>>>>>> 8d58fb46
      streamTable.ack(queueName, result.getEntryPointer(), consumer, readPointer);
      streamTable.finalize(queueName, result.getEntryPointer(), consumer, -1, readPointer.getMaximum());
      last = printStat(i, last, 1000);
    }
    printReport(start, now(), n);
    log("Done dequeueing from stream table");


  }

  private long printStat(int i, long last, int perline) {
    i++;
    if (i % (perline/10) == 0) System.out.print(".");
    if (i % perline == 0) {
      System.out.println(" " + i + " : Last " + perline + " finished in " +
                           timeReport(last, now(), perline));
      return now();
    }
    return last;
  }

  private void printReport(long start, long end, int iterations) {
    log("Finished " + iterations + " iterations in " +
          timeReport(start, end, iterations));
  }

  private String timeReport(long start, long end, int iterations) {
    return "" + format(end-start) + " (" +
      format(end-start, iterations) + "/iteration)";
  }

  private String format(long time, int iterations) {
    return "" + (time/(float)iterations) + "ms";
  }

  private String format(long time) {
    if (time < 1000) return "" + time + "ms";
    if (time < 60000) return "" + (time/(float)1000) + "sec";
    long min = time / 60000;
    float sec = (time - (min*60000)) / (float)1000;
    return "" + min + "min " + sec + "sec";
  }

  protected void log(String msg) {
    System.out.println("" + now() + " : " + msg);
  }

  protected long now() {
    return System.currentTimeMillis();
  }

}<|MERGE_RESOLUTION|>--- conflicted
+++ resolved
@@ -1,173 +1,168 @@
-package com.continuuity.data.operation.ttqueue;
-
-import com.continuuity.api.data.OperationException;
-import com.continuuity.data.operation.executor.omid.memory.MemoryReadPointer;
-import com.continuuity.data.operation.ttqueue.QueuePartitioner.PartitionerType;
-import com.continuuity.data.runtime.DataFabricLocalModule;
-import com.continuuity.data.table.OVCTableHandle;
-import com.continuuity.data.operation.executor.ReadPointer;
-import com.google.inject.Guice;
-import com.google.inject.Injector;
-import org.apache.hadoop.hbase.util.Bytes;
-import org.junit.Ignore;
-import org.junit.Test;
-
-public class TestLocalModeTTQueuePerf {
-
-  //  private static final Properties hsqlProperties = new Properties();
-
-  //  private static final String hsql = "jdbc:hsqldb:file:/db/benchdb";
-  //  private static final String hsql = "jdbc:hsqldb:mem:membenchdb";
-
-  private static final DataFabricLocalModule module =
-    new DataFabricLocalModule("jdbc:hsqldb:mem:membenchdb", null);
-  //  new DataFabricLocalModule();
-
-  private static final Injector injector = Guice.createInjector(module);
-
-  private static final OVCTableHandle handle =
-    injector.getInstance(OVCTableHandle.class);
-
-  //  // Configuration for hypersql
-  //  static {
-  //    // Assume 1K rows and 512MB cache size
-  //    hsqlProperties.setProperty("hsqldb.cache_rows", "" + 512000);
-  //    hsqlProperties.setProperty("hsqldb.cache_size", "" + 512000);
-  //    // Disable logging
-  //    hsqlProperties.setProperty("hsqldb.log_data", "false");
-  //  }
-
-  //  // Configuration for hypersql bench
-  //  private static final BenchConfig config = new BenchConfig();
-  //  static {
-  //    config.numJustEnqueues = 1000;
-  //    config.queueEntrySize = 10;
-  //    config.numEnqueuesThenSyncDequeueAckFinalize = 1000;
-  //  }
-
-  @Test
-  public void test100EnqueuesThenSyncDequeues() throws Exception {
-    testNEnqueuesThenSyncDequeues(100);
-  }
-
-  @Test @Ignore
-  public void test1kEnqueuesThenSyncDequeues() throws Exception {
-    testNEnqueuesThenSyncDequeues(1000);
-  }
-
-  @Test @Ignore
-  public void test10kEnqueuesThenSyncDequeues() throws Exception {
-    testNEnqueuesThenSyncDequeues(10000);
-  }
-
-  private void testNEnqueuesThenSyncDequeues(int n) throws OperationException {
-
-    byte [] queueName = Bytes.toBytes("queue://qtn_" + n);
-    byte [] streamName = Bytes.toBytes("stream://stn_" + n);
-
-    byte [] data = new byte[1024];
-    long version = 10L;
-
-    QueueConsumer consumer = new QueueConsumer(0, 0, 1, new QueueConfig(PartitionerType.FIFO, true));
-    ReadPointer readPointer = new MemoryReadPointer(version);
-
-    // first test it with the intra-flow queues
-    TTQueueTable queueTable = handle.getQueueTable(queueName);
-
-    // second test it with the stream queues
-    TTQueueTable streamTable = handle.getStreamTable(streamName);
-
-    log("Enqueueing to queue table");
-    long start = now();
-    long last = start;
-    for (int i=0; i<n; i++) {
-      queueTable.enqueue(queueName, new QueueEntry(data), version);
-      last = printStat(i, last, 1000);
-    }
-    printReport(start, now(), n);
-    log("Done enqueueing to queue table");
-
-    log("Dequeueing from queue table");
-    start = now();
-    last = start;
-    for (int i=0; i<n; i++) {
-      DequeueResult result = queueTable.dequeue(queueName, consumer, readPointer);
-      queueTable.ack(queueName, result.getEntryPointer(), consumer, readPointer);
-      queueTable.finalize(queueName, result.getEntryPointer(), consumer, -1, readPointer.getMaximum());
-      last = printStat(i, last, 1000);
-    }
-    printReport(start, now(), n);
-    log("Done dequeueing from queue table");
-
-    log("Enqueueing to stream table");
-    start = now();
-    last = start;
-    for (int i=0; i<n; i++) {
-      streamTable.enqueue(queueName, new QueueEntry(data), version);
-      last = printStat(i, last, 1000);
-    }
-    printReport(start, now(), n);
-    log("Done enqueueing to stream table");
-
-    log("Dequeueing from stream table");
-    start = now();
-    last = start;
-    for (int i=0; i<n; i++) {
-      DequeueResult result =
-<<<<<<< HEAD
-        streamTable.dequeue(queueName, consumer, readPointer);
-=======
-          streamTable.dequeue(queueName, consumer, readPointer);
->>>>>>> 8d58fb46
-      streamTable.ack(queueName, result.getEntryPointer(), consumer, readPointer);
-      streamTable.finalize(queueName, result.getEntryPointer(), consumer, -1, readPointer.getMaximum());
-      last = printStat(i, last, 1000);
-    }
-    printReport(start, now(), n);
-    log("Done dequeueing from stream table");
-
-
-  }
-
-  private long printStat(int i, long last, int perline) {
-    i++;
-    if (i % (perline/10) == 0) System.out.print(".");
-    if (i % perline == 0) {
-      System.out.println(" " + i + " : Last " + perline + " finished in " +
-                           timeReport(last, now(), perline));
-      return now();
-    }
-    return last;
-  }
-
-  private void printReport(long start, long end, int iterations) {
-    log("Finished " + iterations + " iterations in " +
-          timeReport(start, end, iterations));
-  }
-
-  private String timeReport(long start, long end, int iterations) {
-    return "" + format(end-start) + " (" +
-      format(end-start, iterations) + "/iteration)";
-  }
-
-  private String format(long time, int iterations) {
-    return "" + (time/(float)iterations) + "ms";
-  }
-
-  private String format(long time) {
-    if (time < 1000) return "" + time + "ms";
-    if (time < 60000) return "" + (time/(float)1000) + "sec";
-    long min = time / 60000;
-    float sec = (time - (min*60000)) / (float)1000;
-    return "" + min + "min " + sec + "sec";
-  }
-
-  protected void log(String msg) {
-    System.out.println("" + now() + " : " + msg);
-  }
-
-  protected long now() {
-    return System.currentTimeMillis();
-  }
-
+package com.continuuity.data.operation.ttqueue;
+
+import com.continuuity.api.data.OperationException;
+import com.continuuity.data.operation.executor.omid.memory.MemoryReadPointer;
+import com.continuuity.data.operation.ttqueue.QueuePartitioner.PartitionerType;
+import com.continuuity.data.runtime.DataFabricLocalModule;
+import com.continuuity.data.table.OVCTableHandle;
+import com.continuuity.data.operation.executor.ReadPointer;
+import com.google.inject.Guice;
+import com.google.inject.Injector;
+import org.apache.hadoop.hbase.util.Bytes;
+import org.junit.Ignore;
+import org.junit.Test;
+
+public class TestLocalModeTTQueuePerf {
+
+  //  private static final Properties hsqlProperties = new Properties();
+
+  //  private static final String hsql = "jdbc:hsqldb:file:/db/benchdb";
+  //  private static final String hsql = "jdbc:hsqldb:mem:membenchdb";
+
+  private static final DataFabricLocalModule module =
+    new DataFabricLocalModule("jdbc:hsqldb:mem:membenchdb", null);
+  //  new DataFabricLocalModule();
+
+  private static final Injector injector = Guice.createInjector(module);
+
+  private static final OVCTableHandle handle =
+    injector.getInstance(OVCTableHandle.class);
+
+  //  // Configuration for hypersql
+  //  static {
+  //    // Assume 1K rows and 512MB cache size
+  //    hsqlProperties.setProperty("hsqldb.cache_rows", "" + 512000);
+  //    hsqlProperties.setProperty("hsqldb.cache_size", "" + 512000);
+  //    // Disable logging
+  //    hsqlProperties.setProperty("hsqldb.log_data", "false");
+  //  }
+
+  //  // Configuration for hypersql bench
+  //  private static final BenchConfig config = new BenchConfig();
+  //  static {
+  //    config.numJustEnqueues = 1000;
+  //    config.queueEntrySize = 10;
+  //    config.numEnqueuesThenSyncDequeueAckFinalize = 1000;
+  //  }
+
+  @Test
+  public void test100EnqueuesThenSyncDequeues() throws Exception {
+    testNEnqueuesThenSyncDequeues(100);
+  }
+
+  @Test @Ignore
+  public void test1kEnqueuesThenSyncDequeues() throws Exception {
+    testNEnqueuesThenSyncDequeues(1000);
+  }
+
+  @Test @Ignore
+  public void test10kEnqueuesThenSyncDequeues() throws Exception {
+    testNEnqueuesThenSyncDequeues(10000);
+  }
+
+  private void testNEnqueuesThenSyncDequeues(int n) throws OperationException {
+
+    byte [] queueName = Bytes.toBytes("queue://qtn_" + n);
+    byte [] streamName = Bytes.toBytes("stream://stn_" + n);
+
+    byte [] data = new byte[1024];
+    long version = 10L;
+
+    QueueConsumer consumer = new QueueConsumer(0, 0, 1, new QueueConfig(PartitionerType.FIFO, true));
+    ReadPointer readPointer = new MemoryReadPointer(version);
+
+    // first test it with the intra-flow queues
+    TTQueueTable queueTable = handle.getQueueTable(queueName);
+
+    // second test it with the stream queues
+    TTQueueTable streamTable = handle.getStreamTable(streamName);
+
+    log("Enqueueing to queue table");
+    long start = now();
+    long last = start;
+    for (int i=0; i<n; i++) {
+      queueTable.enqueue(queueName, new QueueEntry(data), version);
+      last = printStat(i, last, 1000);
+    }
+    printReport(start, now(), n);
+    log("Done enqueueing to queue table");
+
+    log("Dequeueing from queue table");
+    start = now();
+    last = start;
+    for (int i=0; i<n; i++) {
+      DequeueResult result = queueTable.dequeue(queueName, consumer, readPointer);
+      queueTable.ack(queueName, result.getEntryPointer(), consumer, readPointer);
+      queueTable.finalize(queueName, result.getEntryPointer(), consumer, -1, readPointer.getMaximum());
+      last = printStat(i, last, 1000);
+    }
+    printReport(start, now(), n);
+    log("Done dequeueing from queue table");
+
+    log("Enqueueing to stream table");
+    start = now();
+    last = start;
+    for (int i=0; i<n; i++) {
+      streamTable.enqueue(queueName, new QueueEntry(data), version);
+      last = printStat(i, last, 1000);
+    }
+    printReport(start, now(), n);
+    log("Done enqueueing to stream table");
+
+    log("Dequeueing from stream table");
+    start = now();
+    last = start;
+    for (int i=0; i<n; i++) {
+      DequeueResult result = streamTable.dequeue(queueName, consumer, readPointer);
+      streamTable.ack(queueName, result.getEntryPointer(), consumer, readPointer);
+      streamTable.finalize(queueName, result.getEntryPointer(), consumer, -1, readPointer.getMaximum());
+      last = printStat(i, last, 1000);
+    }
+    printReport(start, now(), n);
+    log("Done dequeueing from stream table");
+
+
+  }
+
+  private long printStat(int i, long last, int perline) {
+    i++;
+    if (i % (perline/10) == 0) System.out.print(".");
+    if (i % perline == 0) {
+      System.out.println(" " + i + " : Last " + perline + " finished in " +
+                           timeReport(last, now(), perline));
+      return now();
+    }
+    return last;
+  }
+
+  private void printReport(long start, long end, int iterations) {
+    log("Finished " + iterations + " iterations in " +
+          timeReport(start, end, iterations));
+  }
+
+  private String timeReport(long start, long end, int iterations) {
+    return "" + format(end-start) + " (" +
+      format(end-start, iterations) + "/iteration)";
+  }
+
+  private String format(long time, int iterations) {
+    return "" + (time/(float)iterations) + "ms";
+  }
+
+  private String format(long time) {
+    if (time < 1000) return "" + time + "ms";
+    if (time < 60000) return "" + (time/(float)1000) + "sec";
+    long min = time / 60000;
+    float sec = (time - (min*60000)) / (float)1000;
+    return "" + min + "min " + sec + "sec";
+  }
+
+  protected void log(String msg) {
+    System.out.println("" + now() + " : " + msg);
+  }
+
+  protected long now() {
+    return System.currentTimeMillis();
+  }
+
 }