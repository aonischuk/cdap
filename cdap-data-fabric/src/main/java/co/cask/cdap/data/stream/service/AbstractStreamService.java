/*
 * Copyright © 2015 Cask Data, Inc.
 *
 * Licensed under the Apache License, Version 2.0 (the "License"); you may not
 * use this file except in compliance with the License. You may obtain a copy of
 * the License at
 *
 * http://www.apache.org/licenses/LICENSE-2.0
 *
 * Unless required by applicable law or agreed to in writing, software
 * distributed under the License is distributed on an "AS IS" BASIS, WITHOUT
 * WARRANTIES OR CONDITIONS OF ANY KIND, either express or implied. See the
 * License for the specific language governing permissions and limitations under
 * the License.
 */

package co.cask.cdap.data.stream.service;

import co.cask.cdap.data.stream.StreamCoordinatorClient;
<<<<<<< HEAD
import com.google.common.util.concurrent.AbstractIdleService;
=======
import co.cask.cdap.notifications.feeds.NotificationFeed;
import co.cask.cdap.notifications.feeds.NotificationFeedException;
import co.cask.cdap.notifications.feeds.NotificationFeedManager;
import com.google.common.util.concurrent.AbstractScheduledService;
>>>>>>> 17901fe9
import com.google.common.util.concurrent.Service;
import org.apache.twill.common.Threads;

import java.util.concurrent.Executors;
import java.util.concurrent.ScheduledExecutorService;
import java.util.concurrent.TimeUnit;

/**
 * Stream service meant to run in an HTTP service.
 */
public abstract class AbstractStreamService extends AbstractScheduledService implements StreamService {

  private final StreamCoordinatorClient streamCoordinatorClient;
  private final StreamFileJanitorService janitorService;

  private ScheduledExecutorService executor;

  /**
   * Children classes should implement this method to add logic to the start of this {@link Service}.
   *
   * @throws Exception in case of any error while initializing
   */
  protected abstract void initialize() throws Exception;

  /**
   * Children classes should implement this method to add logic to the shutdown of this {@link Service}.
   *
   * @throws Exception in case of any error while shutting down
   */
  protected abstract void doShutdown() throws Exception;

  protected AbstractStreamService(StreamCoordinatorClient streamCoordinatorClient,
                                  StreamFileJanitorService janitorService) {
    this.streamCoordinatorClient = streamCoordinatorClient;
    this.janitorService = janitorService;
  }

  @Override
  protected final void startUp() throws Exception {
    streamCoordinatorClient.startAndWait();
    janitorService.startAndWait();
    initialize();
  }

  @Override
  protected final void shutDown() throws Exception {
    doShutdown();

    if (executor != null) {
      executor.shutdownNow();
    }

    janitorService.stopAndWait();
    streamCoordinatorClient.stopAndWait();
  }
<<<<<<< HEAD
=======

  @Override
  protected Scheduler scheduler() {
    return Scheduler.newFixedRateSchedule(0, Constants.Stream.HEARTBEAT_INTERVAL, TimeUnit.SECONDS);
  }

  @Override
  protected ScheduledExecutorService executor() {
    executor = Executors.newSingleThreadScheduledExecutor(Threads.createDaemonThreadFactory("heartbeats-scheduler"));
    return executor;
  }

  /**
   * Create Notification feed for stream's heartbeats, if it does not already exist.
   */
  private void createHeartbeatsFeed() throws NotificationFeedException {
    // TODO worry about namespaces here. Should we create one heartbeat feed per namespace?
    NotificationFeed streamHeartbeatsFeed = new NotificationFeed.Builder()
      .setNamespace(Constants.DEFAULT_NAMESPACE)
      .setCategory(Constants.Notification.Stream.STREAM_HEARTBEAT_FEED_CATEGORY)
      .setName(Constants.Notification.Stream.STREAM_HEARTBEAT_FEED_NAME)
      .setDescription("Streams heartbeats feed.")
      .build();

    try {
      feedManager.getFeed(streamHeartbeatsFeed);
    } catch (NotificationFeedException e) {
      feedManager.createFeed(streamHeartbeatsFeed);
    }
  }
>>>>>>> 17901fe9
}<|MERGE_RESOLUTION|>--- conflicted
+++ resolved
@@ -16,15 +16,9 @@
 
 package co.cask.cdap.data.stream.service;
 
+import co.cask.cdap.common.conf.Constants;
 import co.cask.cdap.data.stream.StreamCoordinatorClient;
-<<<<<<< HEAD
-import com.google.common.util.concurrent.AbstractIdleService;
-=======
-import co.cask.cdap.notifications.feeds.NotificationFeed;
-import co.cask.cdap.notifications.feeds.NotificationFeedException;
-import co.cask.cdap.notifications.feeds.NotificationFeedManager;
 import com.google.common.util.concurrent.AbstractScheduledService;
->>>>>>> 17901fe9
 import com.google.common.util.concurrent.Service;
 import org.apache.twill.common.Threads;
 
@@ -80,8 +74,6 @@
     janitorService.stopAndWait();
     streamCoordinatorClient.stopAndWait();
   }
-<<<<<<< HEAD
-=======
 
   @Override
   protected Scheduler scheduler() {
@@ -93,24 +85,4 @@
     executor = Executors.newSingleThreadScheduledExecutor(Threads.createDaemonThreadFactory("heartbeats-scheduler"));
     return executor;
   }
-
-  /**
-   * Create Notification feed for stream's heartbeats, if it does not already exist.
-   */
-  private void createHeartbeatsFeed() throws NotificationFeedException {
-    // TODO worry about namespaces here. Should we create one heartbeat feed per namespace?
-    NotificationFeed streamHeartbeatsFeed = new NotificationFeed.Builder()
-      .setNamespace(Constants.DEFAULT_NAMESPACE)
-      .setCategory(Constants.Notification.Stream.STREAM_HEARTBEAT_FEED_CATEGORY)
-      .setName(Constants.Notification.Stream.STREAM_HEARTBEAT_FEED_NAME)
-      .setDescription("Streams heartbeats feed.")
-      .build();
-
-    try {
-      feedManager.getFeed(streamHeartbeatsFeed);
-    } catch (NotificationFeedException e) {
-      feedManager.createFeed(streamHeartbeatsFeed);
-    }
-  }
->>>>>>> 17901fe9
 }